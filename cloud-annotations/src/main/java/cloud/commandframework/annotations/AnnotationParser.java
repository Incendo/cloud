//
// MIT License
//
// Copyright (c) 2022 Alexander Söderberg & Contributors
//
// Permission is hereby granted, free of charge, to any person obtaining a copy
// of this software and associated documentation files (the "Software"), to deal
// in the Software without restriction, including without limitation the rights
// to use, copy, modify, merge, publish, distribute, sublicense, and/or sell
// copies of the Software, and to permit persons to whom the Software is
// furnished to do so, subject to the following conditions:
//
// The above copyright notice and this permission notice shall be included in all
// copies or substantial portions of the Software.
//
// THE SOFTWARE IS PROVIDED "AS IS", WITHOUT WARRANTY OF ANY KIND, EXPRESS OR
// IMPLIED, INCLUDING BUT NOT LIMITED TO THE WARRANTIES OF MERCHANTABILITY,
// FITNESS FOR A PARTICULAR PURPOSE AND NONINFRINGEMENT. IN NO EVENT SHALL THE
// AUTHORS OR COPYRIGHT HOLDERS BE LIABLE FOR ANY CLAIM, DAMAGES OR OTHER
// LIABILITY, WHETHER IN AN ACTION OF CONTRACT, TORT OR OTHERWISE, ARISING FROM,
// OUT OF OR IN CONNECTION WITH THE SOFTWARE OR THE USE OR OTHER DEALINGS IN THE
// SOFTWARE.
//
package cloud.commandframework.annotations;

import cloud.commandframework.Command;
import cloud.commandframework.CommandComponent;
import cloud.commandframework.CommandManager;
import cloud.commandframework.annotations.injection.ParameterInjectorRegistry;
import cloud.commandframework.annotations.injection.RawArgs;
import cloud.commandframework.annotations.parsers.MethodArgumentParser;
import cloud.commandframework.annotations.parsers.Parser;
import cloud.commandframework.annotations.processing.CommandContainerProcessor;
import cloud.commandframework.annotations.suggestions.MethodSuggestionProvider;
import cloud.commandframework.annotations.suggestions.Suggestions;
import cloud.commandframework.arguments.flags.CommandFlag;
import cloud.commandframework.arguments.parser.ArgumentParser;
import cloud.commandframework.arguments.parser.ParserParameter;
import cloud.commandframework.arguments.parser.ParserParameters;
import cloud.commandframework.arguments.parser.StandardParameters;
import cloud.commandframework.arguments.preprocessor.RegexPreprocessor;
import cloud.commandframework.arguments.suggestion.SuggestionProvider;
import cloud.commandframework.captions.Caption;
import cloud.commandframework.context.CommandContext;
import cloud.commandframework.context.CommandInput;
import cloud.commandframework.execution.CommandExecutionHandler;
import cloud.commandframework.extra.confirmation.CommandConfirmationManager;
import cloud.commandframework.meta.CommandMeta;
import cloud.commandframework.meta.SimpleCommandMeta;
import cloud.commandframework.types.tuples.Pair;
import io.leangen.geantyref.GenericTypeReflector;
import io.leangen.geantyref.TypeToken;
import java.io.BufferedReader;
import java.io.InputStream;
import java.io.InputStreamReader;
import java.lang.annotation.Annotation;
import java.lang.reflect.Method;
import java.lang.reflect.Parameter;
import java.nio.charset.StandardCharsets;
import java.util.ArrayList;
import java.util.Arrays;
import java.util.Collection;
import java.util.Collections;
import java.util.HashMap;
import java.util.HashSet;
import java.util.LinkedList;
import java.util.List;
import java.util.Map;
<<<<<<< HEAD
import java.util.Optional;
=======
import java.util.Queue;
>>>>>>> a76bdab5
import java.util.Set;
import java.util.function.Function;
import java.util.function.Predicate;
import java.util.stream.Collectors;
import java.util.stream.Stream;
import org.apiguardian.api.API;
import org.checkerframework.checker.nullness.qual.MonotonicNonNull;
import org.checkerframework.checker.nullness.qual.NonNull;
import org.checkerframework.checker.nullness.qual.Nullable;

/**
 * Parser that parses class instances {@link Command commands}
 *
 * @param <C> Command sender type
 */
@SuppressWarnings("unused")
public final class AnnotationParser<C> {

    /**
     * The value of {@link Argument} that should be used to infer argument names from parameter names.
     */
    public static final String INFERRED_ARGUMENT_NAME = "__INFERRED_ARGUMENT_NAME__";

    private final CommandManager<C> manager;
<<<<<<< HEAD
    private final Map<Class<? extends Annotation>, Function<? extends Annotation, ParserParameters>> annotationMappers;
    private final Map<Class<? extends Annotation>, Function<? extends Annotation, BiFunction<@NonNull CommandContext<C>,
            @NonNull CommandInput, @NonNull ArgumentParseResult<Boolean>>>> preprocessorMappers;
    private final Map<Class<? extends Annotation>, BiFunction<? extends Annotation, Command.Builder<C>, Command.Builder<C>>>
            builderModifiers;
    private final Map<Predicate<Method>, Function<MethodCommandExecutionHandler.CommandMethodContext<C>,
            MethodCommandExecutionHandler<C>>> commandMethodFactories;
=======
    private final Map<Class<? extends Annotation>, AnnotationMapper<?>> annotationMappers;
    private final Map<Class<? extends Annotation>, PreprocessorMapper<?, C>> preprocessorMappers;
    private final Map<Class<? extends Annotation>, BuilderModifier<?, C>> builderModifiers;
    private final Map<Predicate<Method>, CommandMethodExecutionHandlerFactory<C>> commandMethodFactories;
>>>>>>> a76bdab5
    private final TypeToken<C> commandSenderType;
    private final MetaFactory metaFactory;

    private StringProcessor stringProcessor;
    private SyntaxParser syntaxParser;
    private ArgumentExtractor argumentExtractor;
    private ArgumentAssembler<C> argumentAssembler;
    private FlagExtractor flagExtractor;
    private FlagAssembler flagAssembler;
    private CommandExtractor commandExtractor;

    /**
     * Construct a new annotation parser
     *
     * @param manager            Command manager instance
     * @param commandSenderClass Command sender class
     * @param metaMapper         Function that is used to create {@link CommandMeta} instances from annotations on the
     *                           command methods. These annotations will be mapped to
     *                           {@link ParserParameter}. Mappers for the
     *                           parser parameters can be registered using {@link #registerAnnotationMapper(Class, AnnotationMapper)}
     */
    public AnnotationParser(
            final @NonNull CommandManager<C> manager,
            final @NonNull Class<C> commandSenderClass,
            final @NonNull Function<@NonNull ParserParameters, @NonNull CommandMeta> metaMapper
    ) {
        this(manager, TypeToken.get(commandSenderClass), metaMapper);
    }

    /**
     * Construct a new annotation parser
     *
     * @param manager           Command manager instance
     * @param commandSenderType Command sender type
     * @param metaMapper        Function that is used to create {@link CommandMeta} instances from annotations on the
     *                          command methods. These annotations will be mapped to
     *                          {@link ParserParameter}. Mappers for the
     *                          parser parameters can be registered using {@link #registerAnnotationMapper(Class, AnnotationMapper)}
     * @since 1.7.0
     */
    @API(status = API.Status.STABLE, since = "1.7.0")
    public AnnotationParser(
            final @NonNull CommandManager<C> manager,
            final @NonNull TypeToken<C> commandSenderType,
            final @NonNull Function<@NonNull ParserParameters, @NonNull CommandMeta> metaMapper
    ) {
        this.commandSenderType = commandSenderType;
        this.manager = manager;
        this.metaFactory = new MetaFactory(this, metaMapper);
        this.annotationMappers = new HashMap<>();
        this.preprocessorMappers = new HashMap<>();
        this.builderModifiers = new HashMap<>();
        this.commandMethodFactories = new HashMap<>();
        this.flagExtractor = new FlagExtractorImpl(this);
        this.flagAssembler = new FlagAssemblerImpl(manager);
        this.syntaxParser = new SyntaxParserImpl();
        this.argumentExtractor = new ArgumentExtractorImpl();
        this.argumentAssembler = new ArgumentAssemblerImpl<>(this);
        this.commandExtractor = new CommandExtractorImpl(this);
        this.registerAnnotationMapper(CommandDescription.class, d ->
                ParserParameters.single(StandardParameters.DESCRIPTION, this.processString(d.value())));
        this.registerPreprocessorMapper(Regex.class, annotation -> RegexPreprocessor.of(
                this.processString(annotation.value()),
                Caption.of(this.processString(annotation.failureCaption()))
        ));
        this.getParameterInjectorRegistry().registerInjector(
                String[].class,
                (context, annotations) -> annotations.annotation(RawArgs.class) == null
                        ? null
                        : context.rawInput().tokenize().toArray(new String[0])
        );
        this.stringProcessor = StringProcessor.noOp();
    }

    @SuppressWarnings("unchecked")
    static <A extends Annotation> @Nullable A getAnnotationRecursively(
            final @NonNull AnnotationAccessor annotations,
            final @NonNull Class<A> clazz,
            final @NonNull Set<Class<? extends Annotation>> checkedAnnotations
    ) {
        A innerCandidate = null;
        for (final Annotation annotation : annotations.annotations()) {
            if (!checkedAnnotations.add(annotation.annotationType())) {
                continue;
            }
            if (annotation.annotationType().equals(clazz)) {
                return (A) annotation;
            }
            if (annotation.annotationType().getPackage().getName().startsWith("java.lang")) {
                continue;
            }
            final A inner = getAnnotationRecursively(
                    AnnotationAccessor.of(annotation.annotationType()),
                    clazz,
                    checkedAnnotations
            );
            if (inner != null) {
                innerCandidate = inner;
            }
        }
        return innerCandidate;
    }

    static <A extends Annotation> @Nullable A getMethodOrClassAnnotation(
            final @NonNull Method method,
            final @NonNull Class<A> clazz
    ) {
        A annotation = getAnnotationRecursively(
                AnnotationAccessor.of(method),
                clazz,
                new HashSet<>()
        );
        if (annotation == null) {
            annotation = getAnnotationRecursively(
                    AnnotationAccessor.of(method.getDeclaringClass()),
                    clazz,
                    new HashSet<>()
            );
        }
        return annotation;
    }

    static <A extends Annotation> boolean methodOrClassHasAnnotation(
            final @NonNull Method method,
            final @NonNull Class<A> clazz
    ) {
        return getMethodOrClassAnnotation(method, clazz) != null;
    }

    /**
     * Returns the command manager that was used to create this parser
     *
     * @return Command manager
     * @since 1.6.0
     */
    public @NonNull CommandManager<C> manager() {
        return this.manager;
    }

    /**
     * Registers a new command execution method factory. This allows for the registration of
     * custom command method execution strategies.
     *
     * @param predicate the predicate that decides whether to apply the custom execution handler to the given method
     * @param factory   the function that produces the command execution handler
     * @since 2.0.0
     */
    @API(status = API.Status.STABLE, since = "2.0.0")
    public void registerCommandExecutionMethodFactory(
            final @NonNull Predicate<@NonNull Method> predicate,
            final @NonNull CommandMethodExecutionHandlerFactory<C> factory
    ) {
        this.commandMethodFactories.put(predicate, factory);
    }

    /**
     * Register a builder modifier for a specific annotation. The builder modifiers are
     * allowed to act on a {@link Command.Builder} after all arguments have been added
     * to the builder. This allows for modifications of the builder instance before
     * the command is registered to the command manager.
     *
     * @param annotation      Annotation (class) that the builder modifier reacts to
     * @param builderModifier Modifier that acts on the given annotation and the incoming builder. Command builders
     *                        are immutable, so the modifier should return the instance of the command builder that is
     *                        returned as a result of any operation on the builder
     * @param <A>             Annotation type
     */
    public <A extends Annotation> void registerBuilderModifier(
            final @NonNull Class<A> annotation,
            final @NonNull BuilderModifier<A, C> builderModifier
    ) {
        this.builderModifiers.put(annotation, builderModifier);
    }

    /**
     * Register an annotation mapper
     *
     * @param annotation Annotation class
     * @param mapper     Mapping function
     * @param <A>        Annotation type
     */
    public <A extends Annotation> void registerAnnotationMapper(
            final @NonNull Class<A> annotation,
            final @NonNull AnnotationMapper<A> mapper
    ) {
        this.annotationMappers.put(annotation, mapper);
    }

    /**
     * Registers a preprocessor mapper
     *
     * @param annotation         annotation class
     * @param preprocessorMapper preprocessor mapper
     * @param <A>                annotation type
     * @since 2.0.0
     */
    @API(status = API.Status.STABLE, since = "2.0.0")
    public <A extends Annotation> void registerPreprocessorMapper(
            final @NonNull Class<A> annotation,
<<<<<<< HEAD
            final @NonNull Function<A, BiFunction<@NonNull CommandContext<C>, @NonNull CommandInput,
                    @NonNull ArgumentParseResult<Boolean>>> preprocessorMapper
=======
            final @NonNull PreprocessorMapper<A, C> preprocessorMapper
>>>>>>> a76bdab5
    ) {
        this.preprocessorMappers.put(annotation, preprocessorMapper);
    }

    /**
     * Returns an unmodifiable view of the preprocessor mappers.
     *
     * @return the preprocessor mappers
     * @since 2.0.0
     */
    @API(status = API.Status.STABLE, since = "2.0.0")
    public @NonNull Map<@NonNull Class<? extends Annotation>, @NonNull PreprocessorMapper<?, C>> preprocessorMappers() {
        return Collections.unmodifiableMap(this.preprocessorMappers);
    }

    /**
     * Get the parameter injector registry instance that is used to inject non-{@link Argument argument} parameters
     * into {@link CommandMethod} annotated {@link Method methods}
     *
     * @return Parameter injector registry
     * @since 1.2.0
     */
    public @NonNull ParameterInjectorRegistry<C> getParameterInjectorRegistry() {
        return this.manager.parameterInjectorRegistry();
    }

    /**
     * Returns the string processor used by this parser.
     *
     * @return the string processor
     * @since 1.7.0
     */
    public @NonNull StringProcessor stringProcessor() {
        return this.stringProcessor;
    }

    /**
     * Replaces the string processor of this parser.
     *
     * @param stringProcessor the new string processor
     * @since 1.7.0
     */
    public void stringProcessor(final @NonNull StringProcessor stringProcessor) {
        this.stringProcessor = stringProcessor;
    }

    /**
     * Processes the {@code input} string and returns the processed result.
     *
     * @param input the input string
     * @return the processed string
     * @since 1.7.0
     */
    public @NonNull String processString(final @NonNull String input) {
        return this.stringProcessor().processString(input);
    }

    /**
     * Processes the input {@code strings} and returns the processed result.
     *
     * @param strings the input strings
     * @return the processed strings
     * @since 1.7.0
     */
    public @NonNull String[] processStrings(final @NonNull String[] strings) {
        return Arrays.stream(strings).map(this::processString).toArray(String[]::new);
    }

    /**
     * Processes the input {@code strings} and returns the processed result.
     *
     * @param strings the input strings
     * @return the processed strings
     * @since 2.0.0
     */
    @API(status = API.Status.STABLE, since = "2.0.0")
    public @NonNull List<@NonNull String> processStrings(final @NonNull Collection<@NonNull String> strings) {
        return strings.stream().map(this::processString).collect(Collectors.toList());
    }

    /**
     * Returns the syntax parser.
     *
     * @return the syntax parser
     * @since 2.0.0
     */
    public @NonNull SyntaxParser syntaxParser() {
        return this.syntaxParser;
    }

    /**
     * Sets the syntax parser.
     *
     * @param syntaxParser new syntax parser
     * @since 2.0.0
     */
    @API(status = API.Status.STABLE, since = "2.0.0")
    public void syntaxParser(final @NonNull SyntaxParser syntaxParser) {
        this.syntaxParser = syntaxParser;
    }

    /**
     * Returns the argument extractor.
     *
     * @return the argument extractor
     * @since 2.0.0
     */
    @API(status = API.Status.STABLE, since = "2.0.0")
    public @NonNull ArgumentExtractor argumentExtractor() {
        return this.argumentExtractor;
    }

    /**
     * Sets the argument extractor.
     *
     * @param argumentExtractor new argument extractor
     * @since 2.0.0
     */
    @API(status = API.Status.STABLE, since = "2.0.0")
    public void argumentExtractor(final @NonNull ArgumentExtractor argumentExtractor) {
        this.argumentExtractor = argumentExtractor;
    }

    /**
     * Returns the argument assembler.
     *
     * @return the argument assembler
     * @since 2.0.0
     */
    @API(status = API.Status.STABLE, since = "2.0.0")
    public @NonNull ArgumentAssembler<C> argumentAssembler() {
        return this.argumentAssembler;
    }

    /**
     * Sets the argument assembler
     *
     * @param argumentAssembler new argument assembler
     * @since 2.0.0
     */
    @API(status = API.Status.STABLE, since = "2.0.0")
    public void argumentAssembler(final @NonNull ArgumentAssembler<C> argumentAssembler) {
        this.argumentAssembler = argumentAssembler;
    }

    /**
     * Returns the flag extractor.
     *
     * @return the flag extractor
     * @since 2.0.0
     */
    @API(status = API.Status.STABLE, since = "2.0.0")
    public @NonNull FlagExtractor flagExtractor() {
        return this.flagExtractor;
    }

    /**
     * Sets the flag extractor.
     *
     * @param flagExtractor new flag extractor
     * @since 2.0.0
     */
    @API(status = API.Status.STABLE, since = "2.0.0")
    public void flagExtractor(final @NonNull FlagExtractor flagExtractor) {
        this.flagExtractor = flagExtractor;
    }

    /**
     * Returns the flag assembler.
     *
     * @return the flag assembler
     * @since 2.0.0
     */
    @API(status = API.Status.STABLE, since = "2.0.0")
    public @NonNull FlagAssembler flagAssembler() {
        return this.flagAssembler;
    }

    /**
     * Sets the flag assembler
     *
     * @param flagAssembler new flag assembler
     * @since 2.0.0
     */
    @API(status = API.Status.STABLE, since = "2.0.0")
    public void flagAssembler(final @NonNull FlagAssembler flagAssembler) {
        this.flagAssembler = flagAssembler;
    }

    /**
     * Returns the command extractor.
     *
     * @return the command extractor
     * @since 2.0.0
     */
    @API(status = API.Status.STABLE, since = "2.0.0")
    public @NonNull CommandExtractor commandExtractor() {
        return this.commandExtractor;
    }

    /**
     * Sets the command extractor.
     *
     * @param commandExtractor new command extractor
     * @since 2.0.0
     */
    @API(status = API.Status.STABLE, since = "2.0.0")
    public void commandExtractor(final @NonNull CommandExtractor commandExtractor) {
        this.commandExtractor = commandExtractor;
    }

    /**
     * Parses all known {@link cloud.commandframework.annotations.processing.CommandContainer command containers}.
     *
     * @return Collection of parsed commands
     * @throws Exception re-throws all encountered exceptions.
     * @see cloud.commandframework.annotations.processing.CommandContainer CommandContainer for more information.
     * @since 1.7.0
     */
    public @NonNull Collection<@NonNull Command<C>> parseContainers() throws Exception {
        final List<Command<C>> commands = new LinkedList<>();

        final List<String> classes;
        try (InputStream stream = this.getClass().getClassLoader().getResourceAsStream(CommandContainerProcessor.PATH)) {
            if (stream == null) {
                return Collections.emptyList();
            }

            try (BufferedReader reader = new BufferedReader(new InputStreamReader(stream, StandardCharsets.UTF_8))) {
                classes = reader.lines().distinct().collect(Collectors.toList());
            }
        }

        for (final String className : classes) {
            final Class<?> commandContainer = Class.forName(className);

            // We now have the class, and we now just need to decide what constructor to invoke.
            // We first try to find a constructor which takes in the parser.
            @MonotonicNonNull Object instance;
            try {
                instance = commandContainer.getConstructor(AnnotationParser.class).newInstance(this);
            } catch (final NoSuchMethodException ignored) {
                try {
                    // Then we try to find a no-arg constructor.
                    instance = commandContainer.getConstructor().newInstance();
                } catch (final NoSuchMethodException e) {
                    // If neither are found, we panic!
                    throw new IllegalStateException(
                            String.format(
                                    "Command container %s has no valid constructors",
                                    commandContainer
                            ),
                            e
                    );
                }
            }
            commands.addAll(this.parse(instance));
        }

        return Collections.unmodifiableList(commands);
    }

    /**
     * Scan a class instance of {@link CommandMethod} annotations and attempt to
     * compile them into {@link Command} instances.
     *
     * @param instance Instance to scan
     * @param <T>      Type of the instance
     * @return Collection of parsed commands
     */
    @SuppressWarnings({"unchecked", "rawtypes"})
    public <T> @NonNull Collection<@NonNull Command<C>> parse(final @NonNull T instance) {
        this.parseSuggestions(instance);
        this.parseParsers(instance);

        final Collection<CommandDescriptor> commandDescriptors = this.commandExtractor.extractCommands(instance);
        final Collection<Command<C>> commands = this.construct(instance, commandDescriptors);
        for (final Command<C> command : commands) {
            ((CommandManager) this.manager).command(command);
        }
        return commands;
    }

    @SuppressWarnings("deprecation")
    private <T> void parseSuggestions(final @NonNull T instance) {
        for (final Method method : instance.getClass().getMethods()) {
            final Suggestions suggestions = method.getAnnotation(Suggestions.class);
            if (suggestions == null) {
                continue;
            }
            if (!method.isAccessible()) {
                method.setAccessible(true);
            }
            if (method.getParameterCount() != 2
                    || !(Iterable.class.isAssignableFrom(method.getReturnType()) || method.getReturnType().equals(Stream.class))
                    || !method.getParameters()[0].getType().equals(CommandContext.class)
                    || !method.getParameters()[1].getType().equals(String.class)
            ) {
                throw new IllegalArgumentException(String.format(
                        "@Suggestions annotated method '%s' in class '%s' does not have the correct signature",
                        method.getName(),
                        instance.getClass().getCanonicalName()
                ));
            }
            try {
                this.manager.parserRegistry().registerSuggestionProvider(
                        this.processString(suggestions.value()),
                        new MethodSuggestionProvider<>(instance, method)
                );
            } catch (final Exception e) {
                throw new RuntimeException(e);
            }
        }
    }

    @SuppressWarnings("deprecation")
    private <T> void parseParsers(final @NonNull T instance) {
        for (final Method method : instance.getClass().getMethods()) {
            final Parser parser = method.getAnnotation(Parser.class);
            if (parser == null) {
                continue;
            }
            if (!method.isAccessible()) {
                method.setAccessible(true);
            }
            if (method.getParameterCount() != 2
                    || method.getReturnType().equals(Void.class)
                    || !method.getParameters()[0].getType().equals(CommandContext.class)
                    || !method.getParameters()[1].getType().equals(CommandInput.class)
            ) {
                throw new IllegalArgumentException(String.format(
                        "@Parser annotated method '%s' in class '%s' does not have the correct signature",
                        method.getName(),
                        instance.getClass().getCanonicalName()
                ));
            }
            try {
                final String suggestions = this.processString(parser.suggestions());
                final SuggestionProvider<C> suggestionProvider;
                if (suggestions.isEmpty()) {
                    suggestionProvider = (context, input) -> Collections.emptyList();
                } else {
                    suggestionProvider = this.manager.parserRegistry().getSuggestionProvider(suggestions)
                            .orElseThrow(() -> new NullPointerException(
                                    String.format(
                                            "Cannot find the suggestion provider with name '%s'",
                                            suggestions
                                    )
                            ));
                }
                final MethodArgumentParser<C, ?> methodArgumentParser = new MethodArgumentParser<>(
                        suggestionProvider,
                        instance,
                        method
                );
                final Function<ParserParameters, ArgumentParser<C, ?>> parserFunction =
                        parameters -> methodArgumentParser;
                final String name = this.processString(parser.name());
                if (name.isEmpty()) {
                    this.manager.parserRegistry().registerParserSupplier(
                            TypeToken.get(method.getGenericReturnType()),
                            parserFunction
                    );
                } else {
                    this.manager.parserRegistry().registerNamedParserSupplier(
                            name,
                            parserFunction
                    );
                }
            } catch (final Exception e) {
                throw new RuntimeException(e);
            }
        }
    }

    private @NonNull Collection<@NonNull Command<C>> construct(
            final @NonNull Object instance,
            final @NonNull Collection<@NonNull CommandDescriptor> commandDescriptors
    ) {
        return commandDescriptors.stream()
                .flatMap(descriptor -> this.constructCommands(instance, descriptor).stream())
                .collect(Collectors.toList());
    }

    @SuppressWarnings({"unchecked"})
    private @NonNull Collection<@NonNull Command<C>> constructCommands(
            final @NonNull Object instance,
            final @NonNull CommandDescriptor commandDescriptor
    ) {
        final AnnotationAccessor classAnnotations = AnnotationAccessor.of(instance.getClass());
        final List<Command<C>> commands = new ArrayList<>();

        final Method method = commandDescriptor.method();
        final CommandManager<C> manager = this.manager;
        final SimpleCommandMeta.Builder metaBuilder = SimpleCommandMeta.builder()
                .with(this.metaFactory.apply(method));
        if (methodOrClassHasAnnotation(method, Confirmation.class)) {
            metaBuilder.with(CommandConfirmationManager.META_CONFIRMATION_REQUIRED, true);
        }

        Command.Builder<C> builder = manager.commandBuilder(
                commandDescriptor.commandToken(),
                commandDescriptor.syntax().get(0).getMinor(),
                metaBuilder.build()
        );
        final Collection<ArgumentDescriptor> arguments = this.argumentExtractor.extractArguments(commandDescriptor.syntax(), method);
        final Collection<FlagDescriptor> flagDescriptors = this.flagExtractor.extractFlags(method);
        final Collection<CommandFlag<?>> flags = flagDescriptors.stream()
                .map(this.flagAssembler()::assembleFlag)
                .collect(Collectors.toList());
        final Map<String, CommandComponent<C>> commandComponents = this.constructComponents(arguments, commandDescriptor);

        boolean commandNameFound = false;
        /* Build the command tree */
        for (final SyntaxFragment token : commandDescriptor.syntax()) {
            if (!commandNameFound) {
                commandNameFound = true;
                continue;
            }
            if (token.getArgumentMode() == ArgumentMode.LITERAL) {
                builder = builder.literal(token.getMajor(), token.getMinor().toArray(new String[0]));
            } else {
                final CommandComponent<C> component = commandComponents.get(token.getMajor());
                if (component == null) {
                    throw new IllegalArgumentException(String.format(
                            "Found no mapping for argument '%s' in method '%s'",
                            token.getMajor(), method.getName()
                    ));
                }

                builder = builder.argument(component);
            }
        }
        /* Try to find the command sender type */
        Class<? extends C> senderType = null;
        for (final Parameter parameter : method.getParameters()) {
            if (parameter.isAnnotationPresent(Argument.class)) {
                continue;
            }
            if (GenericTypeReflector.isSuperType(this.commandSenderType.getType(), parameter.getType())) {
                senderType = (Class<? extends C>) parameter.getType();
                break;
            }
        }

        final CommandPermission commandPermission = getMethodOrClassAnnotation(method, CommandPermission.class);
        if (commandPermission != null) {
            builder = builder.permission(this.processString(commandPermission.value()));
        }

        if (commandDescriptor.requiredSender() != Object.class) {
            builder = builder.senderType((Class<? extends C>) commandDescriptor.requiredSender());
        } else if (senderType != null) {
            builder = builder.senderType(senderType);
        }
        try {
            final MethodCommandExecutionHandler.CommandMethodContext<C> context =
                    new MethodCommandExecutionHandler.CommandMethodContext<>(
                            instance,
                            commandComponents,
                            arguments,
                            flagDescriptors,
                            method,
                            this /* annotationParser */
                    );

            /* Create the command execution handler */
            CommandExecutionHandler<C> commandExecutionHandler = new MethodCommandExecutionHandler<>(context);
            for (final Map.Entry<Predicate<Method>, CommandMethodExecutionHandlerFactory<C>> entry
                    : this.commandMethodFactories.entrySet()) {
                if (entry.getKey().test(method)) {
                    commandExecutionHandler = entry.getValue().createExecutionHandler(context);

                    /* Once we have our custom handler, we stop */
                    break;
                }
            }

            builder = builder.handler(commandExecutionHandler);
        } catch (final Exception e) {
            throw new RuntimeException("Failed to construct command execution handler", e);
        }
        /* Check if the command should be hidden */
        if (methodOrClassHasAnnotation(method, Hidden.class)) {
            builder = builder.hidden();
        }
        /* Apply flags */
        for (final CommandFlag<?> flag : flags) {
            builder = builder.flag(flag);
        }

        /* Apply builder modifiers */
        for (final Annotation annotation
                : AnnotationAccessor.of(classAnnotations, AnnotationAccessor.of(method)).annotations()) {
            @SuppressWarnings("rawtypes")
            final BuilderModifier builderModifier = this.builderModifiers.get(
                    annotation.annotationType()
            );
            if (builderModifier == null) {
                continue;
            }
            builder = (Command.Builder<C>) builderModifier.modifyBuilder(annotation, builder);
        }

        /* Construct and register the command */
        final Command<C> builtCommand = builder.build();
        commands.add(builtCommand);

        if (method.isAnnotationPresent(ProxiedBy.class)) {
            manager.command(this.constructProxy(method.getAnnotation(ProxiedBy.class), builtCommand));
        }

        return commands;
    }

    private @NonNull Map<@NonNull String, @NonNull CommandComponent<C>> constructComponents(
            final @NonNull Collection<@NonNull ArgumentDescriptor> arguments,
            final @NonNull CommandDescriptor commandDescriptor
    ) {
        return arguments.stream()
                .map(argumentDescriptor -> this.argumentAssembler.assembleArgument(
                        this.findSyntaxFragment(commandDescriptor.syntax(), this.processString(argumentDescriptor.name())),
                        argumentDescriptor
                )).map(component -> Pair.of(component.argument().getName(), component))
                .collect(Collectors.toMap(Pair::getFirst, Pair::getSecond));
    }

    private @NonNull Command<C> constructProxy(
            final @NonNull ProxiedBy proxyAnnotation,
            final @NonNull Command<C> command
    ) {
        final String proxy = this.processString(proxyAnnotation.value());
        if (proxy.contains(" ")) {
            throw new IllegalArgumentException("@ProxiedBy proxies may only contain single literals");
        }
<<<<<<< HEAD
        /* Check whether the corresponding method parameter actually exists */
        final String argumentName = this.processString(argumentDescriptor.name());
        if (syntaxFragment == null || syntaxFragment.getArgumentMode() == ArgumentMode.LITERAL) {
            throw new IllegalArgumentException(String.format(
                    "Invalid command argument '%s' in method '%s': "
                            + "Missing syntax mapping", argumentName, method.getName()));
        }
        /* Create the argument builder */
        @SuppressWarnings("rawtypes") final CommandArgument.Builder argumentBuilder = CommandArgument.ofType(
                parameter.getType(),
                argumentName
        );
        /* Check for Completions annotation */
        final Completions completions = parameter.getDeclaredAnnotation(Completions.class);
        if (completions != null) {
            final List<Suggestion> suggestions = Arrays.stream(
                    completions.value().replace(" ", "").split(",")
            ).map(Suggestion::simple).collect(Collectors.toList());
            argumentBuilder.withSuggestionProvider((commandContext, input) -> suggestions);
        } else if (argumentDescriptor.suggestions() != null) {
            final String suggestionProviderName = this.processString(argumentDescriptor.suggestions());
            final Optional<SuggestionProvider<C>> suggestionsFunction =
                    this.manager.parserRegistry().getSuggestionProvider(suggestionProviderName);
            argumentBuilder.withSuggestionProvider(
                    suggestionsFunction.orElseThrow(() ->
                            new IllegalArgumentException(String.format(
                                    "There is no suggestion provider with name '%s'. Did you forget to register it?",
                                    suggestionProviderName
                            )))
            );
        }
        /* Build the argument */
        final CommandArgument<C, ?> builtArgument = argumentBuilder.manager(this.manager).withParser(parser).build();
        /* Add preprocessors */
        for (final Annotation annotation : annotations) {
            @SuppressWarnings("rawtypes") final Function preprocessorMapper =
                    this.preprocessorMappers.get(annotation.annotationType());
            if (preprocessorMapper != null) {
                final BiFunction<@NonNull CommandContext<C>, @NonNull CommandInput,
                        @NonNull ArgumentParseResult<Boolean>> preprocessor = (BiFunction<CommandContext<C>,
                        CommandInput, ArgumentParseResult<Boolean>>) preprocessorMapper.apply(annotation);
                builtArgument.addPreprocessor(preprocessor);
            }
        }

        final ArgumentDescription description;
        if (argumentDescriptor.description() == null) {
            description = ArgumentDescription.empty();
        } else {
            description = argumentDescriptor.description();
=======
        Command.Builder<C> proxyBuilder = this.manager.commandBuilder(proxy, command.getCommandMeta())
                .proxies(command);
        if (proxyAnnotation.hidden()) {
            proxyBuilder = proxyBuilder.hidden();
>>>>>>> a76bdab5
        }
        return proxyBuilder.build();
    }

    private @NonNull SyntaxFragment findSyntaxFragment(
            final @NonNull List<@NonNull SyntaxFragment> fragments,
            final @NonNull String argumentName
    ) {
        return fragments.stream().filter(fragment -> fragment.getArgumentMode() != ArgumentMode.LITERAL)
                .filter(fragment -> fragment.getMajor().equals(argumentName))
                .findFirst()
                .orElseThrow(() -> new IllegalArgumentException("Argument is not declared in syntax: " + argumentName));
    }

    @NonNull Map<@NonNull Class<@NonNull ? extends Annotation>, AnnotationMapper<?>> annotationMappers() {
        return this.annotationMappers;
    }
}<|MERGE_RESOLUTION|>--- conflicted
+++ resolved
@@ -66,11 +66,6 @@
 import java.util.LinkedList;
 import java.util.List;
 import java.util.Map;
-<<<<<<< HEAD
-import java.util.Optional;
-=======
-import java.util.Queue;
->>>>>>> a76bdab5
 import java.util.Set;
 import java.util.function.Function;
 import java.util.function.Predicate;
@@ -95,20 +90,10 @@
     public static final String INFERRED_ARGUMENT_NAME = "__INFERRED_ARGUMENT_NAME__";
 
     private final CommandManager<C> manager;
-<<<<<<< HEAD
-    private final Map<Class<? extends Annotation>, Function<? extends Annotation, ParserParameters>> annotationMappers;
-    private final Map<Class<? extends Annotation>, Function<? extends Annotation, BiFunction<@NonNull CommandContext<C>,
-            @NonNull CommandInput, @NonNull ArgumentParseResult<Boolean>>>> preprocessorMappers;
-    private final Map<Class<? extends Annotation>, BiFunction<? extends Annotation, Command.Builder<C>, Command.Builder<C>>>
-            builderModifiers;
-    private final Map<Predicate<Method>, Function<MethodCommandExecutionHandler.CommandMethodContext<C>,
-            MethodCommandExecutionHandler<C>>> commandMethodFactories;
-=======
     private final Map<Class<? extends Annotation>, AnnotationMapper<?>> annotationMappers;
     private final Map<Class<? extends Annotation>, PreprocessorMapper<?, C>> preprocessorMappers;
     private final Map<Class<? extends Annotation>, BuilderModifier<?, C>> builderModifiers;
     private final Map<Predicate<Method>, CommandMethodExecutionHandlerFactory<C>> commandMethodFactories;
->>>>>>> a76bdab5
     private final TypeToken<C> commandSenderType;
     private final MetaFactory metaFactory;
 
@@ -308,12 +293,7 @@
     @API(status = API.Status.STABLE, since = "2.0.0")
     public <A extends Annotation> void registerPreprocessorMapper(
             final @NonNull Class<A> annotation,
-<<<<<<< HEAD
-            final @NonNull Function<A, BiFunction<@NonNull CommandContext<C>, @NonNull CommandInput,
-                    @NonNull ArgumentParseResult<Boolean>>> preprocessorMapper
-=======
             final @NonNull PreprocessorMapper<A, C> preprocessorMapper
->>>>>>> a76bdab5
     ) {
         this.preprocessorMappers.put(annotation, preprocessorMapper);
     }
@@ -849,63 +829,10 @@
         if (proxy.contains(" ")) {
             throw new IllegalArgumentException("@ProxiedBy proxies may only contain single literals");
         }
-<<<<<<< HEAD
-        /* Check whether the corresponding method parameter actually exists */
-        final String argumentName = this.processString(argumentDescriptor.name());
-        if (syntaxFragment == null || syntaxFragment.getArgumentMode() == ArgumentMode.LITERAL) {
-            throw new IllegalArgumentException(String.format(
-                    "Invalid command argument '%s' in method '%s': "
-                            + "Missing syntax mapping", argumentName, method.getName()));
-        }
-        /* Create the argument builder */
-        @SuppressWarnings("rawtypes") final CommandArgument.Builder argumentBuilder = CommandArgument.ofType(
-                parameter.getType(),
-                argumentName
-        );
-        /* Check for Completions annotation */
-        final Completions completions = parameter.getDeclaredAnnotation(Completions.class);
-        if (completions != null) {
-            final List<Suggestion> suggestions = Arrays.stream(
-                    completions.value().replace(" ", "").split(",")
-            ).map(Suggestion::simple).collect(Collectors.toList());
-            argumentBuilder.withSuggestionProvider((commandContext, input) -> suggestions);
-        } else if (argumentDescriptor.suggestions() != null) {
-            final String suggestionProviderName = this.processString(argumentDescriptor.suggestions());
-            final Optional<SuggestionProvider<C>> suggestionsFunction =
-                    this.manager.parserRegistry().getSuggestionProvider(suggestionProviderName);
-            argumentBuilder.withSuggestionProvider(
-                    suggestionsFunction.orElseThrow(() ->
-                            new IllegalArgumentException(String.format(
-                                    "There is no suggestion provider with name '%s'. Did you forget to register it?",
-                                    suggestionProviderName
-                            )))
-            );
-        }
-        /* Build the argument */
-        final CommandArgument<C, ?> builtArgument = argumentBuilder.manager(this.manager).withParser(parser).build();
-        /* Add preprocessors */
-        for (final Annotation annotation : annotations) {
-            @SuppressWarnings("rawtypes") final Function preprocessorMapper =
-                    this.preprocessorMappers.get(annotation.annotationType());
-            if (preprocessorMapper != null) {
-                final BiFunction<@NonNull CommandContext<C>, @NonNull CommandInput,
-                        @NonNull ArgumentParseResult<Boolean>> preprocessor = (BiFunction<CommandContext<C>,
-                        CommandInput, ArgumentParseResult<Boolean>>) preprocessorMapper.apply(annotation);
-                builtArgument.addPreprocessor(preprocessor);
-            }
-        }
-
-        final ArgumentDescription description;
-        if (argumentDescriptor.description() == null) {
-            description = ArgumentDescription.empty();
-        } else {
-            description = argumentDescriptor.description();
-=======
         Command.Builder<C> proxyBuilder = this.manager.commandBuilder(proxy, command.getCommandMeta())
                 .proxies(command);
         if (proxyAnnotation.hidden()) {
             proxyBuilder = proxyBuilder.hidden();
->>>>>>> a76bdab5
         }
         return proxyBuilder.build();
     }
