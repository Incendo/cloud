acceptedBreaks:
  "1.7.1":
    cloud.commandframework:cloud-core:
    - code: "java.generics.formalTypeParameterRemoved"
      old: "method <T> int cloud.commandframework.arguments.flags.FlagContext::count(java.lang.String)"
      new: "method int cloud.commandframework.arguments.flags.FlagContext::count(java.lang.String)"
      justification: "no binary break"
    cloud.commandframework:cloud-services:
    - code: "java.class.nowFinal"
      old: "class cloud.commandframework.services.types.ConsumerService.PipeBurst"
      new: "class cloud.commandframework.services.types.ConsumerService.PipeBurst"
      justification: "no practical effect, the constructor was private already"
  "2.0.0-beta.1":
    org.incendo:cloud-annotations:
<<<<<<< HEAD
    - code: "java.method.defaultValueChanged"
      old: "method java.lang.String org.incendo.cloud.annotations.Permission::value()"
      new: "method java.lang.String[] org.incendo.cloud.annotations.Permission::value()"
      justification: "beta; just requires re-compilation"
    - code: "java.method.returnTypeChanged"
      old: "method java.lang.String org.incendo.cloud.annotations.Permission::value()"
      new: "method java.lang.String[] org.incendo.cloud.annotations.Permission::value()"
      justification: "beta; just requires re-compilation"
=======
    - code: "java.method.parameterTypeChanged"
      old: "parameter org.incendo.cloud.annotations.descriptor.ImmutableArgumentDescriptor\
        \ org.incendo.cloud.annotations.descriptor.ImmutableArgumentDescriptor::of(java.lang.reflect.Parameter,\
        \ java.lang.String, java.lang.String, java.lang.String, ===java.lang.String===,\
        \ org.incendo.cloud.description.Description)"
      new: "parameter org.incendo.cloud.annotations.descriptor.ImmutableArgumentDescriptor\
        \ org.incendo.cloud.annotations.descriptor.ImmutableArgumentDescriptor::of(java.lang.reflect.Parameter,\
        \ java.lang.String, java.lang.String, java.lang.String, ===org.incendo.cloud.component.DefaultValue<?,\
        \ ?>===, org.incendo.cloud.description.Description)"
      justification: "Change of internal annotation API between beta releases"
    - code: "java.method.parameterTypeChanged"
      old: "parameter org.incendo.cloud.annotations.descriptor.ImmutableArgumentDescriptor\
        \ org.incendo.cloud.annotations.descriptor.ImmutableArgumentDescriptor::withDefaultValue(===java.lang.String===)"
      new: "parameter org.incendo.cloud.annotations.descriptor.ImmutableArgumentDescriptor\
        \ org.incendo.cloud.annotations.descriptor.ImmutableArgumentDescriptor::withDefaultValue(===org.incendo.cloud.component.DefaultValue<?,\
        \ ?>===)"
      justification: "Change of internal annotation API between beta releases"
    - code: "java.method.parameterTypeChanged"
      old: "parameter org.incendo.cloud.annotations.descriptor.ImmutableArgumentDescriptor.Builder\
        \ org.incendo.cloud.annotations.descriptor.ImmutableArgumentDescriptor.Builder::defaultValue(===java.lang.String===)"
      new: "parameter org.incendo.cloud.annotations.descriptor.ImmutableArgumentDescriptor.Builder\
        \ org.incendo.cloud.annotations.descriptor.ImmutableArgumentDescriptor.Builder::defaultValue(===org.incendo.cloud.component.DefaultValue<?,\
        \ ?>===)"
      justification: "Change of internal annotation API between beta releases"
    - code: "java.method.returnTypeChanged"
      old: "method java.lang.String org.incendo.cloud.annotations.descriptor.ArgumentDescriptor::defaultValue()"
      new: "method org.incendo.cloud.component.DefaultValue<?, ?> org.incendo.cloud.annotations.descriptor.ArgumentDescriptor::defaultValue()"
      justification: "Change of internal annotation API between beta releases"
    - code: "java.method.returnTypeChanged"
      old: "method java.lang.String org.incendo.cloud.annotations.descriptor.ImmutableArgumentDescriptor::defaultValue()"
      new: "method org.incendo.cloud.component.DefaultValue<?, ?> org.incendo.cloud.annotations.descriptor.ImmutableArgumentDescriptor::defaultValue()"
      justification: "Change of internal annotation API between beta releases"
>>>>>>> 93df5452
    org.incendo:cloud-core:
    - code: "java.annotation.attributeValueChanged"
      old: "method void org.incendo.cloud.Command<C>::<init>(java.util.List<org.incendo.cloud.component.CommandComponent<C>>,\
        \ org.incendo.cloud.execution.CommandExecutionHandler<C>, org.incendo.cloud.permission.Permission,\
        \ org.incendo.cloud.meta.CommandMeta)"
      new: "method void org.incendo.cloud.Command<C>::<init>(java.util.List<org.incendo.cloud.component.CommandComponent<C>>,\
        \ org.incendo.cloud.execution.CommandExecutionHandler<C>, java.lang.reflect.Type,\
        \ org.incendo.cloud.permission.Permission, org.incendo.cloud.meta.CommandMeta,\
        \ org.incendo.cloud.description.CommandDescription)"
      justification: "beta release"
    - code: "java.method.addedToInterface"
      new: "method T org.incendo.cloud.caption.CaptionFormatter<C, T>::formatCaption(org.incendo.cloud.caption.Caption,\
        \ C, java.lang.String, java.util.Collection<org.incendo.cloud.caption.CaptionVariable>)"
      justification: "beta release"
    - code: "java.method.numberOfParametersChanged"
      old: "method void org.incendo.cloud.Command<C>::<init>(java.util.List<org.incendo.cloud.component.CommandComponent<C>>,\
        \ org.incendo.cloud.execution.CommandExecutionHandler<C>, org.incendo.cloud.permission.Permission,\
        \ org.incendo.cloud.meta.CommandMeta)"
      new: "method void org.incendo.cloud.Command<C>::<init>(java.util.List<org.incendo.cloud.component.CommandComponent<C>>,\
        \ org.incendo.cloud.execution.CommandExecutionHandler<C>, java.lang.reflect.Type,\
        \ org.incendo.cloud.permission.Permission, org.incendo.cloud.meta.CommandMeta,\
        \ org.incendo.cloud.description.CommandDescription)"
      justification: "beta release"
    - code: "java.method.parameterTypeChanged"
      old: "parameter void org.incendo.cloud.exception.InvalidCommandSenderException::<init>(java.lang.Object,\
        \ ===java.lang.Class<?>===, java.util.List<org.incendo.cloud.component.CommandComponent<?>>,\
        \ org.incendo.cloud.Command<?>)"
      new: "parameter void org.incendo.cloud.exception.InvalidCommandSenderException::<init>(java.lang.Object,\
        \ ===java.lang.reflect.Type===, java.util.List<org.incendo.cloud.component.CommandComponent<?>>,\
        \ org.incendo.cloud.Command<?>)"
      justification: "beta release"
    - code: "java.method.removed"
      old: "method void org.incendo.cloud.Command<C>::<init>(java.util.List<org.incendo.cloud.component.CommandComponent<C>>,\
        \ org.incendo.cloud.execution.CommandExecutionHandler<C>, java.lang.Class<?\
        \ extends C>, org.incendo.cloud.meta.CommandMeta)"
      justification: "beta release"
    - code: "java.method.removed"
      old: "method void org.incendo.cloud.Command<C>::<init>(java.util.List<org.incendo.cloud.component.CommandComponent<C>>,\
        \ org.incendo.cloud.execution.CommandExecutionHandler<C>, java.lang.Class<?\
        \ extends C>, org.incendo.cloud.permission.Permission, org.incendo.cloud.meta.CommandMeta,\
        \ org.incendo.cloud.description.CommandDescription)"
      justification: "beta release"
    - code: "java.method.returnTypeChanged"
      old: "method java.lang.Class<? extends C> org.incendo.cloud.Command.Builder<C>::senderType()"
      new: "method io.leangen.geantyref.TypeToken<? extends C> org.incendo.cloud.Command.Builder<C>::senderType()"
      justification: "beta release"
    - code: "java.method.returnTypeChanged"
      old: "method java.lang.Class<?> org.incendo.cloud.exception.InvalidCommandSenderException::requiredSender()"
      new: "method java.lang.reflect.Type org.incendo.cloud.exception.InvalidCommandSenderException::requiredSender()"
      justification: "beta release"
    - code: "java.method.returnTypeTypeParametersChanged"
      old: "method java.util.Optional<java.lang.Class<? extends C>> org.incendo.cloud.Command<C>::senderType()"
      new: "method java.util.Optional<io.leangen.geantyref.TypeToken<? extends C>>\
        \ org.incendo.cloud.Command<C>::senderType()"
      justification: "beta release"<|MERGE_RESOLUTION|>--- conflicted
+++ resolved
@@ -12,7 +12,6 @@
       justification: "no practical effect, the constructor was private already"
   "2.0.0-beta.1":
     org.incendo:cloud-annotations:
-<<<<<<< HEAD
     - code: "java.method.defaultValueChanged"
       old: "method java.lang.String org.incendo.cloud.annotations.Permission::value()"
       new: "method java.lang.String[] org.incendo.cloud.annotations.Permission::value()"
@@ -21,7 +20,6 @@
       old: "method java.lang.String org.incendo.cloud.annotations.Permission::value()"
       new: "method java.lang.String[] org.incendo.cloud.annotations.Permission::value()"
       justification: "beta; just requires re-compilation"
-=======
     - code: "java.method.parameterTypeChanged"
       old: "parameter org.incendo.cloud.annotations.descriptor.ImmutableArgumentDescriptor\
         \ org.incendo.cloud.annotations.descriptor.ImmutableArgumentDescriptor::of(java.lang.reflect.Parameter,\
@@ -54,7 +52,6 @@
       old: "method java.lang.String org.incendo.cloud.annotations.descriptor.ImmutableArgumentDescriptor::defaultValue()"
       new: "method org.incendo.cloud.component.DefaultValue<?, ?> org.incendo.cloud.annotations.descriptor.ImmutableArgumentDescriptor::defaultValue()"
       justification: "Change of internal annotation API between beta releases"
->>>>>>> 93df5452
     org.incendo:cloud-core:
     - code: "java.annotation.attributeValueChanged"
       old: "method void org.incendo.cloud.Command<C>::<init>(java.util.List<org.incendo.cloud.component.CommandComponent<C>>,\
