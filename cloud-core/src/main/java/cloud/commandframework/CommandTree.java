--- conflicted
+++ resolved
@@ -645,18 +645,12 @@
         } else if (child.isLeaf()) {
             // Handles only simple cases, others will attempt to parse and then decide based on what gets consumed.
             if (commandQueue.size() == 1) {
-                return this.directSuggestions(commandContext, child, commandQueue.peek());
+                return this.directCompletions(commandContext, child, commandQueue.peek());
             } else if (child.getValue() instanceof CompoundArgument) {
-                return this.directSuggestions(commandContext, child, ((LinkedList<String>) commandQueue).getLast());
-            }
-<<<<<<< HEAD
-            return this.directCompletions(commandContext, child, input);
-        } else if (commandQueue.peek().isEmpty()) {
+                return this.directCompletions(commandContext, child, ((LinkedList<String>) commandQueue).getLast());
+            }
+        } else if (commandQueue.size() == 1 && commandQueue.peek().isEmpty()) {
             return this.directCompletions(commandContext, child, commandQueue.peek());
-=======
-        } else if (commandQueue.size() == 1 && commandQueue.peek().isEmpty()) {
-            return this.directSuggestions(commandContext, child, commandQueue.peek());
->>>>>>> 2d19d8c0
         }
 
         // Store original input command queue before the parsers below modify it
@@ -718,14 +712,8 @@
             return Collections.emptyList();
         } else {
             // Fallback: use suggestion provider of argument
-            return this.directSuggestions(commandContext, child, commandQueue.peek());
-        }
-<<<<<<< HEAD
-
-        // Fallback: use suggestion provider of argument
-        return this.directCompletions(commandContext, child, commandQueue.peek());
-=======
->>>>>>> 2d19d8c0
+            return this.directCompletions(commandContext, child, commandQueue.peek());
+        }
     }
 
     private @NonNull String stringOrEmpty(final @Nullable String string) {
