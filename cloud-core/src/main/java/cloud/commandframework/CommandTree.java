//
// MIT License
//
// Copyright (c) 2022 Alexander Söderberg & Contributors
//
// Permission is hereby granted, free of charge, to any person obtaining a copy
// of this software and associated documentation files (the "Software"), to deal
// in the Software without restriction, including without limitation the rights
// to use, copy, modify, merge, publish, distribute, sublicense, and/or sell
// copies of the Software, and to permit persons to whom the Software is
// furnished to do so, subject to the following conditions:
//
// The above copyright notice and this permission notice shall be included in all
// copies or substantial portions of the Software.
//
// THE SOFTWARE IS PROVIDED "AS IS", WITHOUT WARRANTY OF ANY KIND, EXPRESS OR
// IMPLIED, INCLUDING BUT NOT LIMITED TO THE WARRANTIES OF MERCHANTABILITY,
// FITNESS FOR A PARTICULAR PURPOSE AND NONINFRINGEMENT. IN NO EVENT SHALL THE
// AUTHORS OR COPYRIGHT HOLDERS BE LIABLE FOR ANY CLAIM, DAMAGES OR OTHER
// LIABILITY, WHETHER IN AN ACTION OF CONTRACT, TORT OR OTHERWISE, ARISING FROM,
// OUT OF OR IN CONNECTION WITH THE SOFTWARE OR THE USE OR OTHER DEALINGS IN THE
// SOFTWARE.
//
package cloud.commandframework;

import cloud.commandframework.arguments.CommandArgument;
import cloud.commandframework.arguments.DefaultValue;
import cloud.commandframework.arguments.StaticArgument;
import cloud.commandframework.arguments.compound.CompoundArgument;
import cloud.commandframework.arguments.compound.FlagArgument;
import cloud.commandframework.arguments.parser.ArgumentParseResult;
import cloud.commandframework.arguments.suggestion.Suggestion;
import cloud.commandframework.context.ArgumentContext;
import cloud.commandframework.context.CommandContext;
import cloud.commandframework.context.CommandInput;
import cloud.commandframework.exceptions.AmbiguousNodeException;
import cloud.commandframework.exceptions.ArgumentParseException;
import cloud.commandframework.exceptions.InvalidCommandSenderException;
import cloud.commandframework.exceptions.InvalidSyntaxException;
import cloud.commandframework.exceptions.NoCommandInLeafException;
import cloud.commandframework.exceptions.NoPermissionException;
import cloud.commandframework.exceptions.NoSuchCommandException;
import cloud.commandframework.internal.CommandNode;
import cloud.commandframework.internal.SuggestionContext;
import cloud.commandframework.keys.CloudKey;
import cloud.commandframework.keys.SimpleCloudKey;
import cloud.commandframework.permission.CommandPermission;
import cloud.commandframework.permission.OrPermission;
import cloud.commandframework.types.tuples.Pair;
import io.leangen.geantyref.TypeToken;
import java.util.ArrayList;
import java.util.Arrays;
import java.util.Collection;
import java.util.Collections;
import java.util.HashSet;
import java.util.Iterator;
import java.util.LinkedList;
import java.util.List;
import java.util.Objects;
import java.util.Optional;
import java.util.Set;
import java.util.function.Consumer;
import java.util.stream.Collectors;
import java.util.stream.Stream;
import org.apiguardian.api.API;
import org.checkerframework.checker.nullness.qual.NonNull;
import org.checkerframework.checker.nullness.qual.Nullable;

/**
 * Tree containing all commands and command paths.
 * <p>
 * All {@link Command commands} consists of unique paths made out of {@link CommandArgument arguments}.
 * These arguments may be {@link StaticArgument literals} or variables. Command may either be required
 * or optional, with the requirement that no optional argument precedes a required argument.
 * <p>
 * The {@link Command commands} are stored in this tree and the nodes of tree consists of the command
 * {@link CommandArgument arguments}. Each leaf node of the tree should contain a fully parsed
 * {@link Command}. It is thus possible to walk the tree and determine whether the supplied
 * input from a command sender constitutes a proper command.
 * <p>
 * When parsing input, the tree will be walked until one of four scenarios occur:
 * <ol>
 *     <li>The input queue is empty at a non-leaf node</li>
 *     <li>The input queue is not empty following a leaf node</li>
 *     <li>No child node is able to accept the input</li>
 *     <li>The input queue is empty following a leaf node</li>
 * </ol>
 * <p>
 * Scenarios one and two would result in a {@link InvalidSyntaxException} being thrown, whereas
 * scenario three would result in a {@link NoSuchCommandException} if occurring at the root node
 * or a {@link InvalidSyntaxException} otherwise. Only the fourth scenario would result in a complete
 * command being parsed.
 *
 * @param <C> Command sender type
 */
@API(status = API.Status.INTERNAL, consumers = "cloud.commandframework.*")
public final class CommandTree<C> {

    /**
     * Stores the index of the argument that is currently being parsed when parsing
     * a {@link CompoundArgument}
     */
    public static final CloudKey<Integer> PARSING_ARGUMENT_KEY = SimpleCloudKey.of(
            "__parsing_argument__",
            TypeToken.get(Integer.class)
    );

    private final Object commandLock = new Object();

    private final CommandNode<C> internalTree = new CommandNode<>(null);
    private final CommandManager<C> commandManager;

    private CommandTree(final @NonNull CommandManager<C> commandManager) {
        this.commandManager = commandManager;
    }

    /**
     * Creates a new command tree instance
     *
     * @param commandManager Command manager
     * @param <C>            Command sender type
     * @return the created command tree
     */
    public static <C> @NonNull CommandTree<C> newTree(final @NonNull CommandManager<C> commandManager) {
        return new CommandTree<>(commandManager);
    }

    /**
     * Returns the command manager that was used to create this command tree
     *
     * @return Command manager
     * @since 2.0.0
     */
    @API(status = API.Status.STABLE, since = "2.0.0")
    public @NonNull CommandManager<C> commandManager() {
        return this.commandManager;
    }

    /**
     * Returns an immutable view containing of the root nodes of the command tree
     *
     * @return immutable view of the root nodes
     * @since 2.0.0
     */
    @API(status = API.Status.STABLE, since = "2.0.0")
    public @NonNull Collection<@NonNull CommandNode<C>> rootNodes() {
        return this.internalTree.children();
    }

    /**
     * Returns a named root node, if it exists
     *
     * @param name root node name
     * @return the found root node, or {@code null}
     */
    @SuppressWarnings("unchecked")
    public @Nullable CommandNode<C> getNamedNode(final @Nullable String name) {
        for (final CommandNode<C> node : this.rootNodes()) {
            final CommandArgument<C, ?> argument = node.argument();
            if (!(argument instanceof StaticArgument)) {
                continue;
            }
            final StaticArgument<C> staticArgument = (StaticArgument<C>) argument;
            for (final String alias : staticArgument.getAliases()) {
                if (alias.equalsIgnoreCase(name)) {
                    return node;
                }
            }
        }
        return null;
    }

    /**
     * Attempts to parse string input into a command
     *
     * @param commandContext Command context instance
     * @param commandInput   Input
     * @return parsed command, if one could be found
     * @since 2.0.0
     */
    @API(status = API.Status.STABLE, since = "2.0.0")
    public @NonNull Pair<@Nullable Command<C>, @Nullable Exception> parse(
            final @NonNull CommandContext<C> commandContext,
            final @NonNull CommandInput commandInput
    ) {
        // Special case for empty command trees.
        if (this.internalTree.isLeaf() && this.internalTree.component() == null) {
            return Pair.of(
                    null,
                    new NoSuchCommandException(
                            commandContext.getSender(),
                            new ArrayList<>(),
                            commandInput.peekString()
                    )
            );
        }

        final Pair<@Nullable Command<C>, @Nullable Exception> pair = this.parseCommand(
                new ArrayList<>(),
                commandContext,
                commandInput,
                this.internalTree
        );
        if (pair.getFirst() != null) {
            final Command<C> command = pair.getFirst();
            if (command.getSenderType().isPresent() && !command.getSenderType().get()
                    .isAssignableFrom(commandContext.getSender().getClass())
            ) {
                return Pair.of(null, new InvalidCommandSenderException(
                        commandContext.getSender(),
                        command.getSenderType().get(),
                        new ArrayList<>(command.components()),
                        command
                ));
            }
        }

        return pair;
    }

    private @NonNull Pair<@Nullable Command<C>, @Nullable Exception> parseCommand(
            final @NonNull List<@NonNull CommandComponent<C>> parsedArguments,
            final @NonNull CommandContext<C> commandContext,
            final @NonNull CommandInput commandInput,
            final @NonNull CommandNode<C> root
    ) {
        final CommandPermission permission = this.findMissingPermission(commandContext.getSender(), root);
        if (permission != null) {
            return Pair.of(null, new NoPermissionException(
                    permission,
                    commandContext.getSender(),
                    this.getChain(root)
                            .stream()
                            .filter(node -> node.component() != null)
                            .map(CommandNode::component)
                            .collect(Collectors.toList())
            ));
        }

        final Pair<@Nullable Command<C>, @Nullable Exception> parsedChild = this.attemptParseUnambiguousChild(
                parsedArguments,
                commandContext,
                root,
                commandInput
        );
        if (parsedChild.getFirst() != null || parsedChild.getSecond() != null) {
            return parsedChild;
        }

        // There are 0 or more static arguments as children. No variable child arguments are present
        if (root.children().isEmpty()) {
            final CommandArgument<C, ?> rootArgument = root.argument();
            if (rootArgument == null || rootArgument.getOwningCommand() == null || !commandInput.isEmpty()) {
                // Too many arguments. We have a unique path, so we can send the entire context
                return Pair.of(null, new InvalidSyntaxException(
                        this.commandManager.commandSyntaxFormatter()
                                .apply(parsedArguments, root),
                        commandContext.getSender(), this.getChain(root)
                        .stream()
                        .filter(node -> node.component() != null)
                        .map(CommandNode::component)
                        .collect(Collectors.toList())
                ));
            }
            return Pair.of(rootArgument.getOwningCommand(), null);
        }

        final Iterator<CommandNode<C>> childIterator = root.children().iterator();
        if (childIterator.hasNext()) {
            while (childIterator.hasNext()) {
                final CommandNode<C> child = childIterator.next();

                if (child.argument() == null) {
                    continue;
                }

                final CommandArgument<C, ?> argument = Objects.requireNonNull(child.argument());
                final CommandComponent<C> component = Objects.requireNonNull(child.component());
                final ArgumentContext<C, ?> argumentContext = commandContext.createArgumentContext(argument);

                // Copy the current queue so that we can deduce the captured input.
                final CommandInput currentInput = commandInput.copy();

                argumentContext.markStart();
                commandContext.setCurrentArgument(argument);

                final ArgumentParseResult<?> result = argument.getParser().parse(commandContext, commandInput);
                argumentContext.markEnd();
                argumentContext.success(!result.getFailure().isPresent());

                final List<String> consumedTokens = currentInput.tokenize();
                consumedTokens.removeAll(commandInput.tokenize());
                argumentContext.consumedInput(consumedTokens);

                if (result.getParsedValue().isPresent()) {
                    parsedArguments.add(component);
                    return this.parseCommand(parsedArguments, commandContext, commandInput, child);
                } else if (result.getFailure().isPresent()) {
                    commandInput.cursor(currentInput.cursor());
                }
            }
        }

        // We could not find a match
        if (root.equals(this.internalTree)) {
            return Pair.of(null, new NoSuchCommandException(
                    commandContext.getSender(),
                    this.getChain(root).stream().map(CommandNode::component).collect(Collectors.toList()),
                    commandInput.peekString()
            ));
        }

        // If we couldn't match a child, check if there's a command attached and execute it
        final CommandArgument<C, ?> rootArgument = root.argument();
        if (rootArgument != null && rootArgument.getOwningCommand() != null && commandInput.isEmpty()) {
            final Command<C> command = rootArgument.getOwningCommand();
            if (!this.commandManager().hasPermission(
                    commandContext.getSender(),
                    command.getCommandPermission()
            )) {
                return Pair.of(null, new NoPermissionException(
                        command.getCommandPermission(),
                        commandContext.getSender(),
                        this.getChain(root)
                                .stream()
                                .filter(node -> node.component() != null)
                                .map(CommandNode::component)
                                .collect(Collectors.toList())
                ));
            }
            return Pair.of(rootArgument.getOwningCommand(), null);
        }

        // We know that there's no command, and we also cannot match any of the children
        return Pair.of(null, new InvalidSyntaxException(
                this.commandManager.commandSyntaxFormatter()
                        .apply(parsedArguments, root),
                commandContext.getSender(), this.getChain(root)
                .stream()
                .filter(node -> node.component() != null)
                .map(CommandNode::component)
                .collect(Collectors.toList())
        ));
    }

    private @NonNull Pair<@Nullable Command<C>, @Nullable Exception> attemptParseUnambiguousChild(
            final @NonNull List<@NonNull CommandComponent<C>> parsedArguments,
            final @NonNull CommandContext<C> commandContext,
            final @NonNull CommandNode<C> root,
            final @NonNull CommandInput commandInput
    ) {
        final List<CommandNode<C>> children = root.children();

        // Check whether it matches any of the static arguments If so, do not attempt parsing as a dynamic argument
        if (!commandInput.isEmpty() && this.matchesLiteral(children, commandInput.peekString())) {
            return Pair.of(null, null);
        }

        // If it does not match a literal, try to find the one argument node, if it exists
        // The ambiguity check guarantees that only one will be present
        final List<CommandNode<C>> argumentNodes = children.stream()
                .filter(n -> (n.argument() != null && !(n.argument() instanceof StaticArgument)))
                .collect(Collectors.toList());
        if (argumentNodes.size() > 1) {
            throw new IllegalStateException("Unexpected ambiguity detected, number of dynamic child nodes should not exceed 1");
        } else if (argumentNodes.isEmpty()) {
            return Pair.of(null, null);
        }
        final CommandNode<C> child = argumentNodes.get(0);

        // Check if we're allowed to execute the child command. If not, exit
        final CommandPermission permission = this.findMissingPermission(commandContext.getSender(), child);
        if (!commandInput.isEmpty() && permission != null) {
            return Pair.of(null, new NoPermissionException(
                    permission,
                    commandContext.getSender(),
                    this.getChain(child)
                            .stream()
                            .filter(node -> node.component() != null)
                            .map(CommandNode::component)
                            .collect(Collectors.toList())
            ));
        }

        // If the child has no argument it cannot be executed, so we exit
        if (child.argument() == null) {
            return Pair.of(null, null);
        }

        // This stores the argument value for this argument.
        Object argumentValue = null;

        // Flag arguments need to be skipped over, so that further defaults are handled
        if (commandInput.isEmpty() && !(child.argument() instanceof FlagArgument)) {
            final CommandComponent<C> childComponent = Objects.requireNonNull(child.component());
            if (childComponent.hasDefaultValue()) {
<<<<<<< HEAD
                return this.attemptParseUnambiguousChild(
                        parsedArguments,
                        commandContext,
                        root,
                        commandInput.appendString(childComponent.defaultValue())
                );
=======
                final DefaultValue<C, ?> defaultValue = childComponent.defaultValue();

                if (defaultValue instanceof DefaultValue.ParsedDefaultValue) {
                    commandQueue.add(((DefaultValue.ParsedDefaultValue<C, ?>) defaultValue).value());
                } else {
                    argumentValue = defaultValue.evaluateDefault(commandContext);
                }
>>>>>>> c89a44a8
            } else if (!child.component().required()) {
                if (childComponent.argument().getOwningCommand() == null) {
                    // If there are multiple children with different owning commands then it's ambiguous and
                    // not allowed, therefore we're able to pick any child command, as long as we can find it
                    CommandNode<C> node = child;
                    while (!node.isLeaf()) {
                        node = node.children().get(0);
                        final CommandArgument<C, ?> nodeArgument = node.argument();
                        if (nodeArgument != null && nodeArgument.getOwningCommand() != null) {
                            childComponent.argument().setOwningCommand(nodeArgument.getOwningCommand());
                        }
                    }
                }
                return Pair.of(childComponent.argument().getOwningCommand(), null);
            } else if (child.isLeaf()) {
                final CommandArgument<C, ?> rootArgument = root.argument();
                if (rootArgument == null || rootArgument.getOwningCommand() == null) {
                    final List<CommandComponent<C>> components = Objects.requireNonNull(
                            childComponent.argument().getOwningCommand()
                    ).components();
                    return Pair.of(null, new InvalidSyntaxException(
                            this.commandManager.commandSyntaxFormatter().apply(components, child),
                            commandContext.getSender(),
                            this.getChain(root)
                                .stream()
                                .filter(node -> node.component() != null)
                                .map(CommandNode::component)
                                .collect(Collectors.toList())
                    ));
                }

                final Command<C> command = rootArgument.getOwningCommand();
                if (this.commandManager().hasPermission(commandContext.getSender(), command.getCommandPermission())) {
                    return Pair.of(command, null);
                }
                return Pair.of(null, new NoPermissionException(
                        command.getCommandPermission(),
                        commandContext.getSender(),
                        this.getChain(root)
                                .stream()
                                .filter(node -> node.component() != null)
                                .map(CommandNode::component)
                                .collect(Collectors.toList())
                ));
            } else {
                // The child is not a leaf, but may have an intermediary executor, attempt to use it
                final CommandArgument<C, ?> rootArgument = root.argument();
                if (rootArgument == null || rootArgument.getOwningCommand() == null) {
                    // Child does not have a command, and so we cannot proceed
                    return Pair.of(null, new InvalidSyntaxException(
                            this.commandManager.commandSyntaxFormatter()
                                    .apply(parsedArguments, root),
                            commandContext.getSender(),
                            this.getChain(root)
                                .stream()
                                .filter(node -> node.component() != null)
                                .map(CommandNode::component)
                                .collect(Collectors.toList())
                    ));
                }

                // If the sender has permission to use the command, then we're completely done
                final Command<C> command = Objects.requireNonNull(rootArgument.getOwningCommand());
                if (this.commandManager().hasPermission(commandContext.getSender(), command.getCommandPermission())) {
                    return Pair.of(command, null);
                }

                return Pair.of(null, new NoPermissionException(
                        command.getCommandPermission(),
                        commandContext.getSender(),
                        this.getChain(root)
                            .stream()
                            .filter(node -> node.component() != null)
                            .map(CommandNode::component)
                            .collect(Collectors.toList())
                ));
            }
        }

        final CommandArgument<C, ?> argument = Objects.requireNonNull(child.argument());
<<<<<<< HEAD
        final ArgumentParseResult<?> result = this.parseArgument(commandContext, argument, commandInput);
=======
>>>>>>> c89a44a8

        if (argumentValue == null) {
            final ArgumentParseResult<?> result = this.parseArgument(commandContext, argument, commandQueue);
            if (result.getParsedValue().isPresent()) {
                argumentValue = result.getParsedValue().get();
            } else if (result.getFailure().isPresent()) {
                return Pair.of(null, new ArgumentParseException(
                        result.getFailure().get(),
                        commandContext.getSender(),
                        this.getChain(child)
                                .stream()
                                .filter(node -> node.component() != null)
                                .map(CommandNode::component)
                                .collect(Collectors.toList())
                ));
            }
        }

        if (argumentValue != null) {
            commandContext.store(argument.getName(), argumentValue);
            if (child.isLeaf()) {
                if (commandInput.isEmpty()) {
                    return Pair.of(argument.getOwningCommand(), null);
                }

                // Too many arguments. We have a unique path, so we can send the entire context
                return Pair.of(null, new InvalidSyntaxException(
                        this.commandManager.commandSyntaxFormatter().apply(parsedArguments, child),
                        commandContext.getSender(),
                        this.getChain(root)
                            .stream()
                            .filter(node -> node.component() != null)
                            .map(CommandNode::component)
                            .collect(Collectors.toList()
                        )
                ));
            }

            parsedArguments.add(Objects.requireNonNull(child.component()));
<<<<<<< HEAD
            return this.parseCommand(parsedArguments, commandContext, commandInput, child);
        } else if (result.getFailure().isPresent()) {
            return Pair.of(null, new ArgumentParseException(
                    result.getFailure().get(),
                    commandContext.getSender(),
                    this.getChain(child)
                        .stream()
                        .filter(node -> node.component() != null)
                        .map(CommandNode::component)
                        .collect(Collectors.toList())
            ));
=======
            return this.parseCommand(parsedArguments, commandContext, commandQueue, child);
>>>>>>> c89a44a8
        }

        return Pair.of(null, null);
    }

    private boolean matchesLiteral(final @NonNull List<@NonNull CommandNode<C>> children, final @NonNull String input) {
        return children.stream()
                .filter(n -> n.argument() instanceof StaticArgument)
                .map(n -> (StaticArgument<?>) n.argument())
                .filter(Objects::nonNull)
                .flatMap(arg -> Stream.concat(Stream.of(arg.getName()), arg.getAliases().stream()))
                .anyMatch(arg -> arg.equals(input));
    }

    private @NonNull ArgumentParseResult<?> parseArgument(
            final @NonNull CommandContext<C> commandContext,
            final @NonNull CommandArgument<C, ?> argument,
            final @NonNull CommandInput commandInput
    ) {
        final ArgumentContext<C, ?> argumentContext = commandContext.createArgumentContext(argument);
        argumentContext.markStart();

        final ArgumentParseResult<?> result;
        final ArgumentParseResult<Boolean> preParseResult = argument.preprocess(commandContext, commandInput);
        if (!preParseResult.getFailure().isPresent() && preParseResult.getParsedValue().orElse(false)) {
            commandContext.setCurrentArgument(argument);

            // Copy the current queue so that we can deduce the captured input.
            final CommandInput currentInput = commandInput.copy();

            result = argument.getParser().parse(commandContext, commandInput);

            // We remove all remaining queue, and then we'll have a list of the captured input.
            final List<String> consumedInput = currentInput.tokenize();
            consumedInput.removeAll(commandInput.tokenize());
            argumentContext.consumedInput(consumedInput);

            if (result.getFailure().isPresent()) {
                commandInput.cursor(currentInput.cursor());
            }
        } else {
            result = preParseResult;
        }

        argumentContext.markEnd();
        argumentContext.success(!result.getFailure().isPresent());

        return result;
    }

    /**
     * Returns suggestions from the input queue
     *
     * @param context      Context instance
     * @param commandInput Input
     * @return String suggestions. These should be filtered based on {@link String#startsWith(String)}
     * @since 2.0.0
     */
    @API(status = API.Status.STABLE, since = "2.0.0")
    public @NonNull List<@NonNull Suggestion> getSuggestions(
            final @NonNull CommandContext<C> context,
            final @NonNull CommandInput commandInput
    ) {
        final SuggestionContext<C> suggestionContext = new SuggestionContext<>(context);
        return this.getSuggestions(suggestionContext, commandInput, this.internalTree).suggestions();
    }

    @SuppressWarnings("MixedMutabilityReturnType")
    private @NonNull SuggestionContext<C> getSuggestions(
            final @NonNull SuggestionContext<C> context,
            final @NonNull CommandInput commandInput,
            final @NonNull CommandNode<C> root
    ) {
        // If the sender isn't allowed to access the root node, no suggestions are needed
        if (this.findMissingPermission(context.commandContext().getSender(), root) != null) {
            return context;
        }

        final List<CommandNode<C>> children = root.children();
        final List<CommandNode<C>> staticArguments = children.stream()
                .filter(n -> n.argument() instanceof StaticArgument)
                .collect(Collectors.toList());

        // Try to see if any of the static literals can be parsed (matches exactly)
        // If so, enter that node of the command tree for deeper suggestions
        if (!staticArguments.isEmpty() && !commandInput.isEmpty(true /* ignoringWhitespace */)) {
            final CommandInput commandInputCopy = commandInput.copy();
            for (CommandNode<C> child : staticArguments) {
                final CommandArgument<C, ?> childArgument = child.argument();
                if (childArgument == null) {
                    continue;
                }

                context.commandContext().setCurrentArgument(childArgument);
                final ArgumentParseResult<?> result = childArgument.getParser().parse(
                        context.commandContext(),
                        commandInput
                );

                if (result.getFailure().isPresent()) {
                    commandInput.cursor(commandInputCopy.cursor());
                }

                if (!result.getParsedValue().isPresent()) {
                    continue;
                }

                if (commandInput.isEmpty()) {
                    // We've already matched one exactly, no use looking further
                    break;
                }

                return this.getSuggestions(context, commandInput, child);
            }

            // Restore original queue
            commandInput.cursor(commandInputCopy.cursor());
        }

        // Calculate suggestions for the literal arguments
        if (commandInput.remainingTokens() <= 1) {
            final String literalValue = commandInput.peekString().replace(" ", "");
            for (final CommandNode<C> node : staticArguments) {
                this.addSuggestionsForLiteralArgument(context, node, literalValue);
            }
        }

        // Calculate suggestions for the variable argument, if one exists
        for (final CommandNode<C> child : root.children()) {
            if (child.argument() == null || child.argument() instanceof StaticArgument) {
                continue;
            }
            this.addSuggestionsForDynamicArgument(context, commandInput, child);
        }

        return context;
    }

    /**
     * Adds the suggestions for a static argument if they match the given {@code input}
     *
     * @param context the suggestion context
     * @param node    the node containing the static argument
     * @param input   the current input
     */
    private void addSuggestionsForLiteralArgument(
            final @NonNull SuggestionContext<C> context,
            final @NonNull CommandNode<C> node,
            final @NonNull String input
    ) {
        if (this.findMissingPermission(context.commandContext().getSender(), node) != null) {
            return;
        }
        final CommandArgument<C, ?> argument = Objects.requireNonNull(node.argument());
        context.commandContext().setCurrentArgument(argument);
        final List<Suggestion> suggestionsToAdd = argument
                .suggestionProvider()
                .suggestions(context.commandContext(), input);
        for (Suggestion suggestion : suggestionsToAdd) {
            if (suggestion.suggestion().equals(input) || !suggestion.suggestion().startsWith(input)) {
                continue;
            }
            context.addSuggestion(suggestion);
        }
    }


    @SuppressWarnings("unchecked")
    private @NonNull SuggestionContext<C> addSuggestionsForDynamicArgument(
            final @NonNull SuggestionContext<C> context,
            final @NonNull CommandInput commandInput,
            final @NonNull CommandNode<C> child
    ) {
        final CommandArgument<C, ?> argument = child.argument();
        if (argument == null) {
            return context;
        }

        if (argument instanceof CompoundArgument) {
            // If we're working with a compound argument then we attempt to pop the required arguments from the input queue.
            final CompoundArgument<?, C, ?> compoundArgument = (CompoundArgument<?, C, ?>) argument;
            this.popRequiredArguments(context.commandContext(), commandInput, compoundArgument);
        } else if (argument.getParser() instanceof FlagArgument.FlagArgumentParser) {
            // Use the flag argument parser to deduce what flag is being suggested right now
            // If empty, then no flag value is being typed, and the different flag options should
            // be suggested instead.
            final FlagArgument.FlagArgumentParser<C> parser = (FlagArgument.FlagArgumentParser<C>) argument.getParser();
            final Optional<String> lastFlag = parser.parseCurrentFlag(context.commandContext(), commandInput);
            if (lastFlag.isPresent()) {
                context.commandContext().store(FlagArgument.FLAG_META_KEY, lastFlag.get());
            } else {
                context.commandContext().remove(FlagArgument.FLAG_META_KEY);
            }
        } else if (commandInput.remainingTokens() <= argument.getParser().getRequestedArgumentCount()) {
            // If the input queue contains fewer arguments than requested by the parser, then the parser will
            // need to be given the opportunity to provide suggestions. We store all provided arguments
            // so that the parser can use these to give contextual suggestions.
            for (int i = 0; i < argument.getParser().getRequestedArgumentCount() - 1
                    && commandInput.remainingTokens() > 1; i++) {
                context.commandContext().store(
                        String.format("%s_%d", argument.getName(), i),
                        commandInput.readString()
                );
            }
        }

        if (commandInput.isEmpty()) {
            return context;
        } else if (commandInput.remainingTokens() == 1) {
            return this.addArgumentSuggestions(context, child, commandInput.peekString());
        } else if (child.isLeaf() && child.argument() instanceof CompoundArgument) {
            return this.addArgumentSuggestions(context, child, commandInput.tokenize().getLast());
        }

        // Store original input command queue before the parsers below modify it
        final CommandInput commandInputOriginal = commandInput.copy();

        // START: Preprocessing
        final ArgumentParseResult<Boolean> preParseResult = argument.preprocess(
                context.commandContext(),
                commandInput
        );
        final boolean preParseSuccess = !preParseResult.getFailure().isPresent()
                && preParseResult.getParsedValue().orElse(false);
        // END: Preprocessing

        if (preParseSuccess) {
            // START: Parsing
            context.commandContext().setCurrentArgument(child.argument());

            final CommandInput preParseInput = commandInput.copy();

            final ArgumentParseResult<?> result = child.argument().getParser().parse(context.commandContext(), commandInput);
            final Optional<?> parsedValue = result.getParsedValue();
            final boolean parseSuccess = parsedValue.isPresent();

            if (result.getFailure().isPresent()) {
                commandInput.cursor(preParseInput.cursor());
            }

            // It's the last node, we don't care for success or not as we don't need to delegate to a child
            if (child.isLeaf()) {
                if (!commandInput.isEmpty()) {
                    return context;
                }

                // Greedy parser took all the input, we can restore and just ask for suggestions
                commandInput.cursor(commandInputOriginal.cursor());
                this.addArgumentSuggestions(context, child, commandInput.remainingInput());
            }

            if (parseSuccess && !commandInput.isEmpty()) {
                // the current argument at the position is parsable and there are more arguments following
                context.commandContext().store(child.argument().getName(), parsedValue.get());
                return this.getSuggestions(context, commandInput, child);
            } else if (!parseSuccess && commandInputOriginal.remainingTokens() > 1) {
                // at this point there should normally be no need to reset the command queue as we expect
                // users to only take out an argument if the parse succeeded. Just to be sure we reset anyway
                commandInput.cursor(commandInputOriginal.cursor());

                // there are more arguments following but the current argument isn't matching - there
                // is no need to collect any further suggestions
                return context;
            }
            // END: Parsing
        }

        // Restore original command input queue
        commandInput.cursor(commandInputOriginal.cursor());

        if (!preParseSuccess && commandInput.remainingTokens() > 1) {
            // The preprocessor denied the argument, and there are more arguments following the current one
            // Therefore we shouldn't list the suggestions of the current argument, as clearly the suggestions of
            // one of the following arguments is requested
            return context;
        }

        return this.addArgumentSuggestions(context, child, commandInput.peekString());
    }

    /**
     * Removes as many arguments from the {@code commandQueue} as the given {@code compoundArgument} requires. If the
     * {@code commandQueue} fewer than the required arguments then no arguments are popped
     *
     * @param commandContext   the command context
     * @param commandInput     the input
     * @param compoundArgument the compound argument
     */
    private void popRequiredArguments(
            final @NonNull CommandContext<C> commandContext,
            final @NonNull CommandInput commandInput,
            final @NonNull CompoundArgument<?, C, ?> compoundArgument
    ) {
        /* See how many arguments it requires */
        final int requiredArguments = compoundArgument.getParserTuple().getSize();
        /* Figure out whether we even need to care about this */
        if (commandInput.remainingTokens() <= requiredArguments) {
            /* Attempt to pop as many arguments from the stack as possible */
            for (int i = 0; i < requiredArguments - 1 && commandInput.remainingTokens() > 1; i++) {
                commandInput.readString();
                commandContext.store(PARSING_ARGUMENT_KEY, i + 2);
            }
        }
    }

    /**
     * Adds the suggestions for the given {@code node} to the given {@code context}. If the {@code node} contains
     * a flag, then all children of the {@code node} will contribute with suggestions as well
     *
     * @param context the suggestion context
     * @param node    the node containing the argument to get suggestions from
     * @param text    the input from the sender
     * @return the context
     */
    private @NonNull SuggestionContext<C> addArgumentSuggestions(
            final @NonNull SuggestionContext<C> context,
            final @NonNull CommandNode<C> node,
            final @NonNull String text
    ) {
        final CommandArgument<C, ?> argument = Objects.requireNonNull(node.argument());

        this.addArgumentSuggestions(context, argument, text);

        // When suggesting a flag, potentially suggest following nodes too
        final boolean isParsingFlag = argument instanceof FlagArgument
                && !node.children().isEmpty() // Has children
                && !text.startsWith("-") // Not a flag
                && !context.commandContext().getOptional(FlagArgument.FLAG_META_KEY).isPresent();

        if (!isParsingFlag) {
            return context;
        }

        for (final CommandNode<C> child : node.children()) {
            final CommandArgument<C, ?> childArgument = Objects.requireNonNull(child.argument());
            this.addArgumentSuggestions(context, childArgument, text);
        }

        return context;
    }

    /**
     * Adds the suggestions for the given {@code argument} to the given {@code context}
     *
     * @param context  the suggestion context
     * @param argument the argument to get suggestions from
     * @param text     the input from the sender
     */
    private void addArgumentSuggestions(
            final @NonNull SuggestionContext<C> context,
            final @NonNull CommandArgument<C, ?> argument,
            final @NonNull String text
    ) {
        context.commandContext().setCurrentArgument(argument);
        context.addSuggestions(argument.suggestionProvider().suggestions(context.commandContext(), text));
    }


    /**
     * Inserts a new command into the command tree and then verifies the integrity of the tree
     *
     * @param command the command to insert
     */
    @SuppressWarnings("unchecked")
    public void insertCommand(final @NonNull Command<C> command) {
        synchronized (this.commandLock) {
            final CommandComponent<C> flagComponent = command.flagComponent();
            final List<CommandComponent<C>> nonFlagArguments = command.nonFlagArguments();
            final int flagStartIdx = this.flagStartIndex(nonFlagArguments);

            CommandNode<C> node = this.internalTree;
            for (int i = 0; i < nonFlagArguments.size(); i++) {
                final CommandComponent<C> component = nonFlagArguments.get(i);

                CommandNode<C> tempNode = node.getChild(component);
                if (tempNode == null) {
                    tempNode = node.addChild(component);
                } else if (component.argument() instanceof StaticArgument && tempNode.argument() != null) {
                    for (final String alias : ((StaticArgument<C>) component.argument()).getAliases()) {
                        ((StaticArgument<C>) Objects.requireNonNull(tempNode.argument())).registerAlias(alias);
                    }
                }
                if (!node.children().isEmpty()) {
                    node.sortChildren();
                }
                tempNode.parent(node);
                node = tempNode;

                if (flagComponent != null && i >= flagStartIdx) {
                    tempNode = node.addChild(flagComponent);
                    tempNode.parent(node);
                    node = tempNode;
                }
            }

            final CommandArgument<C, ?> nodeArgument = node.argument();
            if (nodeArgument != null) {
                if (nodeArgument.getOwningCommand() != null) {
                    throw new IllegalStateException(String.format(
                            "Duplicate command chains detected. Node '%s' already has an owning command (%s)",
                            node, nodeArgument.getOwningCommand()
                    ));
                }
                nodeArgument.setOwningCommand(command);
            }

            this.verifyAndRegister();
        }
    }

    /**
     * Returns the index of the given {@code components} list after which flags may be inserted.
     *
     * @param components the components
     * @return the index after which flags may be inserted
     */
    private int flagStartIndex(final @NonNull List<CommandComponent<C>> components) {
        // Append flags after the last static argument
        if (this.commandManager.getSetting(CommandManager.ManagerSettings.LIBERAL_FLAG_PARSING)) {
            for (int i = components.size() - 1; i >= 0; i--) {
                if (components.get(i).argument() instanceof StaticArgument) {
                    return i;
                }
            }
        }

        // Append flags after the last argument
        return components.size() - 1;
    }

    /**
     * Returns the permission that is missing from the given {@code sender} for them to execute the command attached
     * to the given {@code node}. If the {@code sender} is allowed to execute the command, the method returns {@code null}
     *
     * @param sender the command sender
     * @param node   the command node
     * @return the missing permission, or {@code null}
     */
    private @Nullable CommandPermission findMissingPermission(
            final @NonNull C sender,
            final @NonNull CommandNode<C> node
    ) {
        final CommandPermission permission = (CommandPermission) node.nodeMeta().get("permission");
        if (permission != null) {
            return this.commandManager.hasPermission(sender, permission) ? null : permission;
        }
        if (node.isLeaf()) {
            final CommandArgument<C, ?> argument = Objects.requireNonNull(node.argument(), "argument");
            final Command<C> command = Objects.requireNonNull(argument.getOwningCommand(), "command");
            return this.commandManager.hasPermission(
                    sender,
                    command.getCommandPermission()
            ) ? null : command.getCommandPermission();
        }
        /*
          if any of the children would permit the execution, then the sender has a valid
           chain to execute, and so we allow them to execute the root
         */
        final List<CommandPermission> missingPermissions = new LinkedList<>();
        for (final CommandNode<C> child : node.children()) {
            final CommandPermission check = this.findMissingPermission(sender, child);
            if (check == null) {
                return null;
            } else {
                missingPermissions.add(check);
            }
        }

        return OrPermission.of(missingPermissions);
    }

    /**
     * Goes through all commands and registers them, then verifies the integrity of the command tree.
     */
    public void verifyAndRegister() {
        // All top level commands are supposed to be registered in the command manager
        this.internalTree.children().stream().map(CommandNode::argument).forEach(commandArgument -> {
            if (!(commandArgument instanceof StaticArgument)) {
                throw new IllegalStateException("Top level command argument cannot be a variable");
            }
        });

        this.checkAmbiguity(this.internalTree);

        // Verify that all leaf nodes have command registered
        this.getLeaves(this.internalTree).forEach(leaf -> {
            if (leaf.getOwningCommand() == null) {
                throw new NoCommandInLeafException(leaf);
            } else {
                final Command<C> owningCommand = leaf.getOwningCommand();
                this.commandManager.commandRegistrationHandler().registerCommand(owningCommand);
            }
        });

        this.getLeavesRaw(this.internalTree).forEach(this::updatePermission);
    }

    /**
     * Updates the permission of the given {@code node} by traversing the command tree and calculating the applicable permission.
     *
     * @param node the command node
     */
    private void updatePermission(final @NonNull CommandNode<C> node) {
        // noinspection all
        final CommandPermission commandPermission = node.argument().getOwningCommand().getCommandPermission();
        /* All leaves must necessarily have an owning command */
        node.nodeMeta().put("permission", commandPermission);
        // Get chain and order it tail->head then skip the tail (leaf node)
        List<CommandNode<C>> chain = this.getChain(node);
        Collections.reverse(chain);
        chain = chain.subList(1, chain.size());
        // Go through all nodes from the tail upwards until a collision occurs
        for (final CommandNode<C> commandArgumentNode : chain) {
            final CommandPermission existingPermission = (CommandPermission) commandArgumentNode.nodeMeta()
                    .get("permission");

            CommandPermission permission;
            if (existingPermission != null) {
                permission = OrPermission.of(Arrays.asList(commandPermission, existingPermission));
            } else {
                permission = commandPermission;
            }

            /* Now also check if there's a command handler attached to an upper level node */
            if (commandArgumentNode.argument() != null && commandArgumentNode
                    .argument()
                    .getOwningCommand() != null) {
                final Command<C> command = commandArgumentNode.argument().getOwningCommand();
                if (this
                        .commandManager()
                        .getSetting(CommandManager.ManagerSettings.ENFORCE_INTERMEDIARY_PERMISSIONS)) {
                    permission = command.getCommandPermission();
                } else {
                    permission = OrPermission.of(Arrays.asList(permission, command.getCommandPermission()));
                }
            }

            commandArgumentNode.nodeMeta().put("permission", permission);
        }
    }

    /**
     * Verifies that there is no illegal ambiguity in the given {@code node}.
     *
     * @param node the node
     * @throws AmbiguousNodeException if the node breaks some ambiguity contract
     */
    @SuppressWarnings("unchecked")
    private void checkAmbiguity(final @NonNull CommandNode<C> node) throws AmbiguousNodeException {
        if (node.isLeaf()) {
            return;
        }

        // List of child nodes that are not static arguments, but (parsed) variable ones
        final List<CommandNode<C>> childVariableArguments = node.children()
                .stream()
                .filter(n -> (n.argument() != null && !(n.argument() instanceof StaticArgument)))
                .collect(Collectors.toList());

        // If more than one child node exists with a variable argument, fail
        if (childVariableArguments.size() > 1) {
            final CommandNode<C> child = childVariableArguments.get(0);
            throw new AmbiguousNodeException(
                    node.argument(),
                    child.argument(),
                    node.children()
                            .stream()
                            .filter(n -> n.argument() != null)
                            .map(CommandNode::argument).collect(Collectors.toList())
            );
        }

        // List of child nodes that are static arguments, with fixed values
        final List<CommandNode<C>> childStaticArguments = node.children()
                .stream()
                .filter(n -> n.argument() instanceof StaticArgument)
                .collect(Collectors.toList());

        // Check none of the static arguments are equal to another one
        // This is done by filling a set and checking there are no duplicates
        final Set<String> checkedLiterals = new HashSet<>();
        for (final CommandNode<C> child : childStaticArguments) {
            final StaticArgument<C> staticArgument = (StaticArgument<C>) child.argument();
            for (final String nameOrAlias : staticArgument.getAliases()) {
                if (!checkedLiterals.add(nameOrAlias)) {
                    // Same literal value, ambiguity detected
                    throw new AmbiguousNodeException(
                            node.argument(),
                            child.argument(),
                            node.children()
                                    .stream()
                                    .filter(n -> n.argument() != null)
                                    .map(CommandNode::argument).collect(Collectors.toList())
                    );
                }
            }
        }

        // Recursively check child nodes as well
        node.children().forEach(this::checkAmbiguity);
    }

    /**
     * Returns all leaf nodes attached to the given {@code node} or its children
     *
     * @param node the node
     * @return the leaf nodes attached to the node
     */
    private @NonNull List<@NonNull CommandNode<C>> getLeavesRaw(
            final @NonNull CommandNode<C> node
    ) {
        final List<CommandNode<C>> leaves = new LinkedList<>();
        if (node.isLeaf()) {
            if (node.argument() != null) {
                leaves.add(node);
            }
        } else {
            node.children().forEach(child -> leaves.addAll(this.getLeavesRaw(child)));
        }
        return leaves;
    }

    /**
     * Returns all leaf nodes attached to the given {@code node} or its children
     *
     * @param node the node
     * @return the leaf nodes attached to the node
     */
    private @NonNull List<@NonNull CommandArgument<C, ?>> getLeaves(
            final @NonNull CommandNode<C> node
    ) {
        return this.getLeavesRaw(node).stream()
                .filter(n -> n.argument() != null)
                .map(CommandNode::argument)
                .collect(Collectors.toList());
    }

    /**
     * Returns an ordered list containing the chain of nodes that leads up to the given {@code end} node
     *
     * @param end the end node
     * @return the list of nodes leading up to the {@code end} node
     */
    private @NonNull List<@NonNull CommandNode<C>> getChain(
            final @Nullable CommandNode<C> end
    ) {
        final List<CommandNode<C>> chain = new LinkedList<>();
        CommandNode<C> tail = end;
        while (tail != null) {
            chain.add(tail);
            tail = tail.parent();
        }
        Collections.reverse(chain);
        return chain;
    }

    /**
     * Recursively deletes the given {@code node} and its children and performs an operation on each account encountered during
     * the deletion
     *
     * @param node            the node to delete
     * @param root            whether the node is a root node
     * @param commandConsumer consumer of encountered commands
     */
    void deleteRecursively(
        final @NonNull CommandNode<C> node,
        final boolean root,
        final Consumer<Command<C>> commandConsumer
    ) {
        for (final CommandNode<C> child : new ArrayList<>(node.children())) {
            this.deleteRecursively(child, false, commandConsumer);
        }

        final @Nullable CommandArgument<C, ?> value = node.argument();
        final @Nullable Command<C> owner = value == null ? null : value.getOwningCommand();
        if (owner != null) {
            commandConsumer.accept(owner);
        }
        this.removeNode(node, root);
    }

    /**
     * Removes the {@code node} from the tree. If {@code root} is true, the code is removed from the root node. Otherwise,
     * it is removed from its parent
     *
     * @param node the node to remove
     * @param root whether the node is a root node
     */
    private void removeNode(
        final @NonNull CommandNode<C> node,
        final boolean root
    ) {
        if (root) {
            this.internalTree.removeChild(node);
        } else {
            Objects.requireNonNull(node.parent(), "parent").removeChild(node);
        }
    }
}<|MERGE_RESOLUTION|>--- conflicted
+++ resolved
@@ -394,22 +394,18 @@
         if (commandInput.isEmpty() && !(child.argument() instanceof FlagArgument)) {
             final CommandComponent<C> childComponent = Objects.requireNonNull(child.component());
             if (childComponent.hasDefaultValue()) {
-<<<<<<< HEAD
-                return this.attemptParseUnambiguousChild(
-                        parsedArguments,
-                        commandContext,
-                        root,
-                        commandInput.appendString(childComponent.defaultValue())
-                );
-=======
                 final DefaultValue<C, ?> defaultValue = childComponent.defaultValue();
 
                 if (defaultValue instanceof DefaultValue.ParsedDefaultValue) {
-                    commandQueue.add(((DefaultValue.ParsedDefaultValue<C, ?>) defaultValue).value());
+                    return this.attemptParseUnambiguousChild(
+                            parsedArguments,
+                            commandContext,
+                            root,
+                            commandInput.appendString(((DefaultValue.ParsedDefaultValue<C, ?>) defaultValue).value())
+                    );
                 } else {
                     argumentValue = defaultValue.evaluateDefault(commandContext);
                 }
->>>>>>> c89a44a8
             } else if (!child.component().required()) {
                 if (childComponent.argument().getOwningCommand() == null) {
                     // If there are multiple children with different owning commands then it's ambiguous and
@@ -490,13 +486,9 @@
         }
 
         final CommandArgument<C, ?> argument = Objects.requireNonNull(child.argument());
-<<<<<<< HEAD
-        final ArgumentParseResult<?> result = this.parseArgument(commandContext, argument, commandInput);
-=======
->>>>>>> c89a44a8
 
         if (argumentValue == null) {
-            final ArgumentParseResult<?> result = this.parseArgument(commandContext, argument, commandQueue);
+            final ArgumentParseResult<?> result = this.parseArgument(commandContext, argument, commandInput);
             if (result.getParsedValue().isPresent()) {
                 argumentValue = result.getParsedValue().get();
             } else if (result.getFailure().isPresent()) {
@@ -533,21 +525,7 @@
             }
 
             parsedArguments.add(Objects.requireNonNull(child.component()));
-<<<<<<< HEAD
             return this.parseCommand(parsedArguments, commandContext, commandInput, child);
-        } else if (result.getFailure().isPresent()) {
-            return Pair.of(null, new ArgumentParseException(
-                    result.getFailure().get(),
-                    commandContext.getSender(),
-                    this.getChain(child)
-                        .stream()
-                        .filter(node -> node.component() != null)
-                        .map(CommandNode::component)
-                        .collect(Collectors.toList())
-            ));
-=======
-            return this.parseCommand(parsedArguments, commandContext, commandQueue, child);
->>>>>>> c89a44a8
         }
 
         return Pair.of(null, null);
