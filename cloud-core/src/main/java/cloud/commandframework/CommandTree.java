--- conflicted
+++ resolved
@@ -43,14 +43,9 @@
 import cloud.commandframework.internal.CommandInputTokenizer;
 import cloud.commandframework.internal.CommandNode;
 import cloud.commandframework.internal.SuggestionContext;
-<<<<<<< HEAD
-import cloud.commandframework.permission.CommandPermission;
-import cloud.commandframework.permission.OrPermission;
+import cloud.commandframework.permission.Permission;
 import cloud.commandframework.permission.PermissionResult;
-=======
-import cloud.commandframework.permission.Permission;
 import cloud.commandframework.setting.ManagerSetting;
->>>>>>> ca70e88f
 import java.util.ArrayList;
 import java.util.Collection;
 import java.util.Collections;
@@ -220,13 +215,8 @@
             final @NonNull CommandInput commandInput,
             final @NonNull CommandNode<C> root
     ) {
-<<<<<<< HEAD
         final PermissionResult permissionResult = this.determinePermissionResult(commandContext.sender(), root);
         if (permissionResult.failed()) {
-=======
-        final Permission permission = this.findMissingPermission(commandContext.sender(), root);
-        if (permission != null) {
->>>>>>> ca70e88f
             return this.failedCompletable(
                     new NoPermissionException(
                             permissionResult,
@@ -395,13 +385,8 @@
         final CommandNode<C> child = argumentNodes.get(0);
 
         // Check if we're allowed to execute the child command. If not, exit
-<<<<<<< HEAD
         final PermissionResult childCheck = this.determinePermissionResult(sender, child);
         if (!commandInput.isEmpty() && childCheck.failed()) {
-=======
-        final Permission permission = this.findMissingPermission(commandContext.sender(), child);
-        if (!commandInput.isEmpty() && permission != null) {
->>>>>>> ca70e88f
             return this.failedCompletable(
                     new NoPermissionException(
                             childCheck,
@@ -1075,7 +1060,7 @@
             final @NonNull C sender,
             final @NonNull CommandNode<C> node
     ) {
-        final CommandPermission permission = (CommandPermission) node.nodeMeta().get("permission");
+        final Permission permission = (Permission) node.nodeMeta().get("permission");
         if (permission != null) {
             return this.commandManager.hasPermission(sender, permission);
         }
@@ -1105,11 +1090,7 @@
      * @param node   the command node
      * @return a permission result for the given sender and node
      */
-<<<<<<< HEAD
     private @NonNull PermissionResult determinePermissionResult(
-=======
-    private @Nullable Permission findMissingPermission(
->>>>>>> ca70e88f
             final @NonNull C sender,
             final @NonNull CommandNode<C> node
     ) {
@@ -1128,26 +1109,15 @@
          */
         final List<Permission> missingPermissions = new LinkedList<>();
         for (final CommandNode<C> child : node.children()) {
-<<<<<<< HEAD
             final PermissionResult result = this.determinePermissionResult(sender, child);
             if (result.succeeded()) {
                 return result;
-=======
-            final Permission check = this.findMissingPermission(sender, child);
-            if (check == null) {
-                return null;
->>>>>>> ca70e88f
             } else {
                 missingPermissions.add(result.permission());
             }
         }
-<<<<<<< HEAD
         // none of the children were permissible
-        return PermissionResult.failed(OrPermission.of(missingPermissions));
-=======
-
-        return Permission.anyOf(missingPermissions);
->>>>>>> ca70e88f
+        return PermissionResult.failed(Permission.anyOf(missingPermissions));
     }
 
     /**
