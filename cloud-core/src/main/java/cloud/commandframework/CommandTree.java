--- conflicted
+++ resolved
@@ -186,15 +186,9 @@
                 commandInput,
                 this.internalTree
         ).thenCompose(command -> {
-<<<<<<< HEAD
             if (command != null
                     && command.senderType().isPresent()
-                    && !command.senderType().get().isInstance(commandContext.getSender())) {
-=======
-            if (command != null && command.senderType().isPresent() && !command.senderType().get()
-                    .isAssignableFrom(commandContext.sender().getClass())
-            ) {
->>>>>>> 3480d6cd
+                    && !command.senderType().get().isInstance(commandContext.sender())) {
                 return this.failedCompletable(
                         new InvalidCommandSenderException(
                                 commandContext.sender(),
