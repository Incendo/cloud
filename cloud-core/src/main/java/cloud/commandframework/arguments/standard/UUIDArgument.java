--- conflicted
+++ resolved
@@ -148,13 +148,8 @@
          *
          * @param input String input
          */
-<<<<<<< HEAD
-        public UUIDParseException(@Nonnull final String input) {
+        public UUIDParseException(@NonNull final String input) {
             this.input = input;
-=======
-        public UUIDParseException(@NonNull final String input) {
-            super(input);
->>>>>>> bea9c548
         }
 
         @Override
