//
// MIT License
//
// Copyright (c) 2022 Alexander Söderberg & Contributors
//
// Permission is hereby granted, free of charge, to any person obtaining a copy
// of this software and associated documentation files (the "Software"), to deal
// in the Software without restriction, including without limitation the rights
// to use, copy, modify, merge, publish, distribute, sublicense, and/or sell
// copies of the Software, and to permit persons to whom the Software is
// furnished to do so, subject to the following conditions:
//
// The above copyright notice and this permission notice shall be included in all
// copies or substantial portions of the Software.
//
// THE SOFTWARE IS PROVIDED "AS IS", WITHOUT WARRANTY OF ANY KIND, EXPRESS OR
// IMPLIED, INCLUDING BUT NOT LIMITED TO THE WARRANTIES OF MERCHANTABILITY,
// FITNESS FOR A PARTICULAR PURPOSE AND NONINFRINGEMENT. IN NO EVENT SHALL THE
// AUTHORS OR COPYRIGHT HOLDERS BE LIABLE FOR ANY CLAIM, DAMAGES OR OTHER
// LIABILITY, WHETHER IN AN ACTION OF CONTRACT, TORT OR OTHERWISE, ARISING FROM,
// OUT OF OR IN CONNECTION WITH THE SOFTWARE OR THE USE OR OTHER DEALINGS IN THE
// SOFTWARE.
//
package cloud.commandframework.bukkit.parsers;

import cloud.commandframework.CommandComponent;
import cloud.commandframework.arguments.parser.ArgumentParseResult;
import cloud.commandframework.arguments.parser.ArgumentParser;
import cloud.commandframework.arguments.parser.ParserDescriptor;
<<<<<<< HEAD
=======
import cloud.commandframework.arguments.suggestion.BlockingSuggestionProvider;
>>>>>>> aba42907
import cloud.commandframework.arguments.suggestion.SuggestionProvider;
import cloud.commandframework.brigadier.argument.WrappedBrigadierParser;
import cloud.commandframework.bukkit.BukkitCommandManager;
import cloud.commandframework.bukkit.data.ProtoItemStack;
import cloud.commandframework.bukkit.internal.CommandBuildContextSupplier;
import cloud.commandframework.bukkit.internal.CraftBukkitReflection;
import cloud.commandframework.bukkit.internal.MinecraftArgumentTypes;
import cloud.commandframework.context.CommandContext;
import cloud.commandframework.context.CommandInput;
import com.mojang.brigadier.arguments.ArgumentType;
import com.mojang.brigadier.exceptions.CommandSyntaxException;
import java.lang.reflect.Constructor;
import java.lang.reflect.Field;
import java.lang.reflect.InvocationTargetException;
import java.lang.reflect.Method;
import java.util.Arrays;
import java.util.List;
import java.util.Locale;
import java.util.concurrent.CompletableFuture;
import java.util.stream.Collectors;
import org.apiguardian.api.API;
import org.bukkit.Material;
import org.bukkit.NamespacedKey;
import org.bukkit.inventory.ItemStack;
import org.checkerframework.checker.nullness.qual.NonNull;
import org.checkerframework.checker.nullness.qual.Nullable;

import static java.util.Objects.requireNonNull;

/**
 * Parser for a {@link Material} and optional extra NBT data into a {@link ProtoItemStack}.
 *
 * <p>This parser only provides basic suggestions by default. On Minecraft 1.13 and newer, enabling Brigadier
 * compatibility through {@link BukkitCommandManager#registerBrigadier()} will allow client side validation and
 * suggestions to be utilized.</p>
 *
 * @param <C> Command sender type
 * @since 1.5.0
 */
public class ItemStackParser<C> implements ArgumentParser<C, ProtoItemStack> {

    /**
     * Creates a new item stack parser.
     *
     * @param <C> command sender type
     * @return the created parser
     * @since 2.0.0
     */
    @API(status = API.Status.STABLE, since = "2.0.0")
    public static <C> @NonNull ParserDescriptor<C, ProtoItemStack> itemStackParser() {
        return ParserDescriptor.of(new ItemStackParser<>(), ProtoItemStack.class);
    }

    /**
     * Returns a {@link CommandComponent.Builder} using {@link #itemStackParser()} as the parser.
     *
     * @param <C> the command sender type
     * @return the component builder
     * @since 2.0.0
     */
    @API(status = API.Status.STABLE, since = "2.0.0")
    public static <C> CommandComponent.@NonNull Builder<C, ProtoItemStack> itemStackComponent() {
        return CommandComponent.<C, ProtoItemStack>builder().parser(itemStackParser());
    }

    private final ArgumentParser<C, ProtoItemStack> parser;

    private static @Nullable Class<?> findItemInputClass() {
        final Class<?>[] classes = new Class<?>[]{
                CraftBukkitReflection.findNMSClass("ArgumentPredicateItemStack"),
                CraftBukkitReflection.findMCClass("commands.arguments.item.ArgumentPredicateItemStack"),
                CraftBukkitReflection.findMCClass("commands.arguments.item.ItemInput")
        };
        for (final Class<?> clazz : classes) {
            if (clazz != null) {
                return clazz;
            }
        }
        return null;
    }

    /**
     * Create a new {@link ItemStackParser}.
     *
     * @since 1.5.0
     */
    public ItemStackParser() {
        if (findItemInputClass() != null) {
            this.parser = new ModernParser<>();
        } else {
            this.parser = new LegacyParser<>();
        }
    }

    @Override
    public final @NonNull ArgumentParseResult<ProtoItemStack> parse(
            final @NonNull CommandContext<C> commandContext,
            final @NonNull CommandInput commandInput
    ) {
        return this.parser.parse(commandContext, commandInput);
    }

    @Override
    public final @NonNull SuggestionProvider<C> suggestionProvider() {
        return this.parser.suggestionProvider();
    }


    private static final class ModernParser<C> implements ArgumentParser<C, ProtoItemStack> {

        private static final Class<?> NMS_ITEM_STACK_CLASS = CraftBukkitReflection.needNMSClassOrElse(
                "ItemStack",
                "net.minecraft.world.item.ItemStack"
        );
        private static final Class<?> CRAFT_ITEM_STACK_CLASS =
                CraftBukkitReflection.needOBCClass("inventory.CraftItemStack");
        private static final Class<?> ARGUMENT_ITEM_STACK_CLASS =
                MinecraftArgumentTypes.getClassByKey(NamespacedKey.minecraft("item_stack"));
        private static final Class<?> ITEM_INPUT_CLASS = requireNonNull(findItemInputClass(), "ItemInput class");
        private static final Class<?> NMS_ITEM_CLASS = CraftBukkitReflection.needNMSClassOrElse(
                "Item",
                "net.minecraft.world.item.Item"
        );
        private static final Class<?> CRAFT_MAGIC_NUMBERS_CLASS =
                CraftBukkitReflection.needOBCClass("util.CraftMagicNumbers");
        private static final Method GET_MATERIAL_METHOD = CraftBukkitReflection
                .needMethod(CRAFT_MAGIC_NUMBERS_CLASS, "getMaterial", NMS_ITEM_CLASS);
        private static final Method CREATE_ITEM_STACK_METHOD = CraftBukkitReflection.firstNonNullOrThrow(
                () -> "Couldn't find createItemStack method on ItemInput",
                CraftBukkitReflection.findMethod(ITEM_INPUT_CLASS, "a", int.class, boolean.class),
                CraftBukkitReflection.findMethod(ITEM_INPUT_CLASS, "createItemStack", int.class, boolean.class)
        );
        private static final Method AS_BUKKIT_COPY_METHOD = CraftBukkitReflection
                .needMethod(CRAFT_ITEM_STACK_CLASS, "asBukkitCopy", NMS_ITEM_STACK_CLASS);
        private static final Field ITEM_FIELD = CraftBukkitReflection.firstNonNullOrThrow(
                () -> "Couldn't find item field on ItemInput",
                CraftBukkitReflection.findField(ITEM_INPUT_CLASS, "b"),
                CraftBukkitReflection.findField(ITEM_INPUT_CLASS, "item")
        );
        private static final Field COMPOUND_TAG_FIELD = CraftBukkitReflection.firstNonNullOrThrow(
                () -> "Couldn't find tag field on ItemInput",
                CraftBukkitReflection.findField(ITEM_INPUT_CLASS, "c"),
                CraftBukkitReflection.findField(ITEM_INPUT_CLASS, "tag")
        );
        private static final Class<?> HOLDER_CLASS = CraftBukkitReflection.findMCClass("core.Holder");
        private static final @Nullable Method VALUE_METHOD = HOLDER_CLASS == null
                ? null
                : CraftBukkitReflection.firstNonNullOrThrow(
                        () -> "Couldn't find Holder#value",
                        CraftBukkitReflection.findMethod(HOLDER_CLASS, "value"),
                        CraftBukkitReflection.findMethod(HOLDER_CLASS, "a")
                );

        private final ArgumentParser<C, ProtoItemStack> parser;

        ModernParser() {
            try {
                this.parser = this.createParser();
            } catch (final ReflectiveOperationException ex) {
                throw new RuntimeException("Failed to initialize modern ItemStack parser.", ex);
            }
        }

        @SuppressWarnings("unchecked")
        private ArgumentParser<C, ProtoItemStack> createParser() throws ReflectiveOperationException {
            final Constructor<?> ctr = ARGUMENT_ITEM_STACK_CLASS.getDeclaredConstructors()[0];
            final ArgumentType<Object> inst;
            if (ctr.getParameterCount() == 0) {
                inst = (ArgumentType<Object>) ctr.newInstance();
            } else {
                // 1.19+
                inst = (ArgumentType<Object>) ctr.newInstance(CommandBuildContextSupplier.commandBuildContext());
            }
            return new WrappedBrigadierParser<C, Object>(inst)
                    .map((ctx, itemInput) -> CompletableFuture.completedFuture(new ModernProtoItemStack(itemInput)));
        }

        @Override
        public @NonNull ArgumentParseResult<@NonNull ProtoItemStack> parse(
                @NonNull final CommandContext<@NonNull C> commandContext,
                @NonNull final CommandInput commandInput
        ) {
            // Minecraft has a parser for this - just use it
            return this.parser.parse(commandContext, commandInput);
        }

        @Override
        public @NonNull SuggestionProvider<C> suggestionProvider() {
            return this.parser.suggestionProvider();
        }


        private static final class ModernProtoItemStack implements ProtoItemStack {

            private final Object itemInput;
            private final Material material;
            private final @Nullable String snbt;

            ModernProtoItemStack(final @NonNull Object itemInput) {
                this.itemInput = itemInput;
                try {
                    Object item = ITEM_FIELD.get(itemInput);
                    if (HOLDER_CLASS != null && HOLDER_CLASS.isInstance(item)) {
                        item = VALUE_METHOD.invoke(item);
                    }
                    this.material = (Material) GET_MATERIAL_METHOD.invoke(null, item);
                    final Object compoundTag = COMPOUND_TAG_FIELD.get(itemInput);
                    if (compoundTag != null) {
                        this.snbt = compoundTag.toString();
                    } else {
                        this.snbt = null;
                    }
                } catch (final ReflectiveOperationException ex) {
                    throw new RuntimeException(ex);
                }
            }

            @Override
            public @NonNull Material material() {
                return this.material;
            }

            @Override
            public boolean hasExtraData() {
                return this.snbt != null;
            }

            @Override
            public @NonNull ItemStack createItemStack(final int stackSize, final boolean respectMaximumStackSize) {
                try {
                    return (ItemStack) AS_BUKKIT_COPY_METHOD.invoke(
                            null,
                            CREATE_ITEM_STACK_METHOD.invoke(this.itemInput, stackSize, respectMaximumStackSize)
                    );
                } catch (final InvocationTargetException ex) {
                    final Throwable cause = ex.getCause();
                    if (cause instanceof CommandSyntaxException) {
                        throw new IllegalArgumentException(cause.getMessage(), cause);
                    }
                    throw new RuntimeException(ex);
                } catch (final ReflectiveOperationException e) {
                    throw new RuntimeException(e);
                }
            }
        }
    }

    private static final class LegacyParser<C> implements ArgumentParser<C, ProtoItemStack>,
<<<<<<< HEAD
            SuggestionProvider.BlockingSuggestionProvider.Strings<C> {
=======
            BlockingSuggestionProvider.Strings<C> {
>>>>>>> aba42907

        private final ArgumentParser<C, ProtoItemStack> parser = new MaterialParser<C>()
                .map((ctx, material) -> CompletableFuture.completedFuture(new LegacyProtoItemStack(material)));

        @Override
        public @NonNull ArgumentParseResult<@NonNull ProtoItemStack> parse(
                @NonNull final CommandContext<@NonNull C> commandContext,
                @NonNull final CommandInput commandInput
        ) {
            return this.parser.parse(commandContext, commandInput);
        }

        @Override
        public @NonNull List<@NonNull String> stringSuggestions(
                final @NonNull CommandContext<C> commandContext,
                final @NonNull String input
        ) {
            return Arrays.stream(Material.values())
                    .filter(Material::isItem)
                    .map(value -> value.name().toLowerCase(Locale.ROOT))
                    .collect(Collectors.toList());
        }

        private static final class LegacyProtoItemStack implements ProtoItemStack {

            private final Material material;

            private LegacyProtoItemStack(final @NonNull Material material) {
                this.material = material;
            }

            @Override
            public @NonNull Material material() {
                return this.material;
            }

            @Override
            public boolean hasExtraData() {
                return false;
            }

            @Override
            public @NonNull ItemStack createItemStack(final int stackSize, final boolean respectMaximumStackSize)
                    throws IllegalArgumentException {
                if (respectMaximumStackSize && stackSize > this.material.getMaxStackSize()) {
                    throw new IllegalArgumentException(String.format(
                            "The maximum stack size for %s is %d",
                            this.material,
                            this.material.getMaxStackSize()
                    ));
                }
                return new ItemStack(this.material, stackSize);
            }
        }
    }
}<|MERGE_RESOLUTION|>--- conflicted
+++ resolved
@@ -27,10 +27,7 @@
 import cloud.commandframework.arguments.parser.ArgumentParseResult;
 import cloud.commandframework.arguments.parser.ArgumentParser;
 import cloud.commandframework.arguments.parser.ParserDescriptor;
-<<<<<<< HEAD
-=======
 import cloud.commandframework.arguments.suggestion.BlockingSuggestionProvider;
->>>>>>> aba42907
 import cloud.commandframework.arguments.suggestion.SuggestionProvider;
 import cloud.commandframework.brigadier.argument.WrappedBrigadierParser;
 import cloud.commandframework.bukkit.BukkitCommandManager;
@@ -279,11 +276,7 @@
     }
 
     private static final class LegacyParser<C> implements ArgumentParser<C, ProtoItemStack>,
-<<<<<<< HEAD
-            SuggestionProvider.BlockingSuggestionProvider.Strings<C> {
-=======
             BlockingSuggestionProvider.Strings<C> {
->>>>>>> aba42907
 
         private final ArgumentParser<C, ProtoItemStack> parser = new MaterialParser<C>()
                 .map((ctx, material) -> CompletableFuture.completedFuture(new LegacyProtoItemStack(material)));
