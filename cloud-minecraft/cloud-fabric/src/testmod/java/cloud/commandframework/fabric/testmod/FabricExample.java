//
// MIT License
//
// Copyright (c) 2022 Alexander Söderberg & Contributors
//
// Permission is hereby granted, free of charge, to any person obtaining a copy
// of this software and associated documentation files (the "Software"), to deal
// in the Software without restriction, including without limitation the rights
// to use, copy, modify, merge, publish, distribute, sublicense, and/or sell
// copies of the Software, and to permit persons to whom the Software is
// furnished to do so, subject to the following conditions:
//
// The above copyright notice and this permission notice shall be included in all
// copies or substantial portions of the Software.
//
// THE SOFTWARE IS PROVIDED "AS IS", WITHOUT WARRANTY OF ANY KIND, EXPRESS OR
// IMPLIED, INCLUDING BUT NOT LIMITED TO THE WARRANTIES OF MERCHANTABILITY,
// FITNESS FOR A PARTICULAR PURPOSE AND NONINFRINGEMENT. IN NO EVENT SHALL THE
// AUTHORS OR COPYRIGHT HOLDERS BE LIABLE FOR ANY CLAIM, DAMAGES OR OTHER
// LIABILITY, WHETHER IN AN ACTION OF CONTRACT, TORT OR OTHERWISE, ARISING FROM,
// OUT OF OR IN CONNECTION WITH THE SOFTWARE OR THE USE OR OTHER DEALINGS IN THE
// SOFTWARE.
//
package cloud.commandframework.fabric.testmod;

import cloud.commandframework.Command;
import cloud.commandframework.TypedCommandComponent;
import cloud.commandframework.arguments.DefaultValue;
import cloud.commandframework.arguments.parser.ArgumentParseResult;
import cloud.commandframework.arguments.parser.ParserDescriptor;
import cloud.commandframework.arguments.suggestion.Suggestion;
import cloud.commandframework.execution.CommandExecutionCoordinator;
import cloud.commandframework.fabric.FabricServerCommandManager;
import cloud.commandframework.fabric.argument.FabricVanillaArgumentParsers;
import cloud.commandframework.fabric.argument.NamedColorParser;
import cloud.commandframework.fabric.argument.RegistryEntryParser;
import cloud.commandframework.fabric.data.Coordinates;
import cloud.commandframework.fabric.data.Coordinates.ColumnCoordinates;
import cloud.commandframework.fabric.data.MultipleEntitySelector;
import cloud.commandframework.fabric.data.MultiplePlayerSelector;
import cloud.commandframework.fabric.testmod.mixin.GiveCommandAccess;
import cloud.commandframework.keys.CloudKey;
import com.mojang.brigadier.exceptions.CommandSyntaxException;
import java.util.Collection;
import java.util.Comparator;
import java.util.List;
import java.util.stream.Collectors;
import net.fabricmc.api.ModInitializer;
import net.fabricmc.loader.api.FabricLoader;
import net.fabricmc.loader.api.ModContainer;
import net.fabricmc.loader.api.metadata.ModMetadata;
import net.fabricmc.loader.api.metadata.Person;
import net.minecraft.ChatFormatting;
import net.minecraft.commands.CommandSourceStack;
import net.minecraft.commands.arguments.item.ItemArgument;
import net.minecraft.commands.arguments.item.ItemInput;
import net.minecraft.core.registries.Registries;
import net.minecraft.network.chat.ClickEvent;
import net.minecraft.network.chat.Component;
import net.minecraft.network.chat.ComponentUtils;
import net.minecraft.network.chat.HoverEvent;
import net.minecraft.network.chat.MutableComponent;
import net.minecraft.network.chat.TextColor;
import net.minecraft.server.level.ServerPlayer;
import net.minecraft.world.level.ChunkPos;
import net.minecraft.world.level.biome.Biome;
import net.minecraft.world.phys.Vec3;

import static cloud.commandframework.arguments.standard.IntegerParser.integerParser;
import static cloud.commandframework.arguments.standard.StringParser.stringParser;

public final class FabricExample implements ModInitializer {

    @Override
    public void onInitialize() {
        // Create a commands manager. We'll use native command source types for this.
        final FabricServerCommandManager<CommandSourceStack> manager =
                FabricServerCommandManager.createNative(CommandExecutionCoordinator.simpleCoordinator());

        final Command.Builder<CommandSourceStack> base = manager.commandBuilder("cloudtest");

        final CloudKey<String> name = CloudKey.of("name", String.class);
        final CloudKey<Integer> hugs = CloudKey.of("hugs", Integer.class);

        manager.command(base
                .literal("hugs")
                .required(name, stringParser())
                .optional(hugs, integerParser(), DefaultValue.constant(1))
                .handler(ctx -> {
                    ctx.sender().sendSuccess(Component.literal("Hello, ")
                            .append(ctx.get(name))
                            .append(", hope you're doing well!")
                            .withStyle(style -> style.withColor(TextColor.fromRgb(0xAA22BB))), false);

                    ctx.sender().sendSuccess(Component.literal("Cloud would like to give you ")
                            .append(Component.literal(String.valueOf(ctx.get(hugs)))
                                    .withStyle(style -> style.withColor(TextColor.fromRgb(0xFAB3DA))))
                            .append(" hug(s) <3")
                            .withStyle(style -> style.withBold(true)), false);
                }));

        final ParserDescriptor<CommandSourceStack, Biome> biomeArgument = RegistryEntryParser.registryEntryParser(
                Registries.BIOME,
                Biome.class
        );

        manager.command(base
                .literal("land")
                .required("biome", biomeArgument)
                .handler(ctx -> {
                    ctx.sender().sendSuccess(Component.literal("Yes, the biome ")
                            .append(Component.literal(
                                            ctx.sender().registryAccess()
                                                    .registryOrThrow(Registries.BIOME)
                                                    .getKey(ctx.get("biome")).toString())
                                    .withStyle(ChatFormatting.DARK_PURPLE, ChatFormatting.BOLD))
                            .append(Component.literal(" is pretty cool"))
                            .withStyle(style -> style.withColor(0x884433)), false);
                })
        );

        final CloudKey<MultiplePlayerSelector> playersKey = CloudKey.of("players", MultiplePlayerSelector.class);
        final CloudKey<ChatFormatting> textColorKey = CloudKey.of("color", ChatFormatting.class);

        manager.command(base.literal("wave")
                .required(playersKey, FabricVanillaArgumentParsers.multiplePlayerSelectorParser())
                .required(textColorKey, NamedColorParser.namedColorParser())
                .handler(ctx -> {
                    final MultiplePlayerSelector selector = ctx.get(playersKey);
                    final Collection<ServerPlayer> selected = selector.get();
                    selected.forEach(selectedPlayer ->
                            selectedPlayer.sendSystemMessage(
                                    Component.literal("Wave from ")
<<<<<<< HEAD
                                            .withStyle(style -> style.withColor(ctx.get(textColor)))
                                            .append(ctx.sender().getDisplayName())
=======
                                            .withStyle(style -> style.withColor(ctx.get(textColorKey)))
                                            .append(ctx.getSender().getDisplayName())
>>>>>>> 41bac72e
                            ));
                    ctx.sender().sendSuccess(
                            Component.literal(String.format("Waved at %d players (%s)", selected.size(),
                                    selector.inputString()
                            )),
                            false
                    );
                }));

        manager.command(base.literal("give")
                .permission("cloud.give")
                .required("targets", FabricVanillaArgumentParsers.multiplePlayerSelectorParser())
                .required("item", FabricVanillaArgumentParsers.contextualParser(ItemArgument::item, ItemInput.class))
                .optional("amount", integerParser(1), DefaultValue.constant(1))
                .handler(ctx -> {
                    final ItemInput item = ctx.get("item");
                    final MultiplePlayerSelector targets = ctx.get("targets");
                    final int amount = ctx.get("amount");
                    GiveCommandAccess.giveItem(
                            ctx.sender(),
                            item,
                            targets.get(),
                            amount
                    );
                }));

        final Command.Builder<CommandSourceStack> mods = base.literal("mods").permission("cloud.mods");

        manager.command(mods.handler(ctx -> {
            final List<ModMetadata> modList = FabricLoader.getInstance().getAllMods().stream()
                    .map(ModContainer::getMetadata)
                    .sorted(Comparator.comparing(ModMetadata::getId))
                    .collect(Collectors.toList());
            final MutableComponent text = Component.literal("");
            text.append(Component.literal("Loaded Mods")
                    .withStyle(style -> style.withColor(ChatFormatting.BLUE).applyFormat(ChatFormatting.BOLD)));
            text.append(Component.literal(String.format(" (%s)\n", modList.size()))
                    .withStyle(style -> style.withColor(ChatFormatting.GRAY).applyFormat(ChatFormatting.ITALIC)));
            for (final ModMetadata mod : modList) {
                text.append(
                        Component.literal("")
                                .withStyle(style -> style.withColor(ChatFormatting.WHITE)
                                        .withClickEvent(new ClickEvent(
                                                ClickEvent.Action.SUGGEST_COMMAND,
                                                String.format("/cloudtest mods %s", mod.getId())
                                        ))
                                        .withHoverEvent(new HoverEvent(
                                                HoverEvent.Action.SHOW_TEXT,
                                                Component.literal("Click for more info")
                                        )))
                                .append(Component
                                        .literal(mod.getName())
                                        .withStyle(style -> style.withColor(ChatFormatting.GREEN)))
                                .append(Component.literal(String.format(" (%s) ", mod.getId()))
                                        .withStyle(style -> style
                                                .withColor(ChatFormatting.GRAY)
                                                .applyFormat(ChatFormatting.ITALIC)))
                                .append(Component.literal(String.format("v%s", mod.getVersion())))
                );
                if (modList.indexOf(mod) != modList.size() - 1) {
                    text.append(Component.literal(", ").withStyle(style -> style.withColor(ChatFormatting.GRAY)));
                }
            }
            ctx.sender().sendSuccess(text, false);
        }));

        final TypedCommandComponent<CommandSourceStack, ModMetadata> modMetadata = manager.componentBuilder(ModMetadata.class, "mod")
                .suggestionProvider((ctx, input) -> FabricLoader.getInstance().getAllMods().stream()
                        .map(ModContainer::getMetadata)
                        .map(ModMetadata::getId)
                        .map(Suggestion::simple)
                        .collect(Collectors.toList()))
                .parser((ctx, inputQueue) -> {
                    final ModMetadata meta = FabricLoader.getInstance().getModContainer(inputQueue.readString())
                            .map(ModContainer::getMetadata)
                            .orElse(null);
                    if (meta != null) {
                        return ArgumentParseResult.success(meta);
                    }
                    return ArgumentParseResult.failure(new IllegalArgumentException(String.format(
                            "No mod with id '%s'",
                            inputQueue.peek()
                    )));
                })
                .build();

        manager.command(mods.argument(modMetadata)
                .handler(ctx -> {
                    final ModMetadata meta = ctx.get(modMetadata);
                    final MutableComponent text = Component.literal("")
                            .append(Component.literal(meta.getName())
                                    .withStyle(style -> style.withColor(ChatFormatting.BLUE).applyFormat(ChatFormatting.BOLD)))
                            .append(Component.literal("\n modid: " + meta.getId()))
                            .append(Component.literal("\n version: " + meta.getVersion()))
                            .append(Component.literal("\n type: " + meta.getType()));

                    if (!meta.getDescription().isEmpty()) {
                        text.append(Component.literal("\n description: " + meta.getDescription()));
                    }
                    if (!meta.getAuthors().isEmpty()) {
                        text.append(Component.literal("\n authors: " + meta.getAuthors().stream()
                                .map(Person::getName)
                                .collect(Collectors.joining(", "))));
                    }
                    if (!meta.getLicense().isEmpty()) {
                        text.append(Component.literal("\n license: " + String.join(", ", meta.getLicense())));
                    }
                    ctx.sender().sendSuccess(
                            text,
                            false
                    );
                }));

        manager.command(base.literal("teleport")
                .permission("cloud.teleport")
                .required("targets", FabricVanillaArgumentParsers.multiplePlayerSelectorParser())
                .required("location", FabricVanillaArgumentParsers.vec3Parser(false))
                .handler(ctx -> {
                    final MultipleEntitySelector selector = ctx.get("targets");
                    final Vec3 location = ctx.<Coordinates>get("location").position();
                    selector.get().forEach(target ->
                            target.teleportToWithTicket(location.x(), location.y(), location.z()));
                }));

        manager.command(base.literal("gotochunk")
                .permission("cloud.gotochunk")
                .required("chunk_position", FabricVanillaArgumentParsers.columnPosParser())
                .handler(ctx -> {
                    final ServerPlayer player;
                    try {
                        player = ctx.sender().getPlayerOrException();
                    } catch (final CommandSyntaxException e) {
                        ctx.sender().sendSuccess(ComponentUtils.fromMessage(e.getRawMessage()), false);
                        return;
                    }
                    final Vec3 vec = ctx.<ColumnCoordinates>get("chunk_position").position();
                    final ChunkPos pos = new ChunkPos((int) vec.x(), (int) vec.z());
                    player.teleportToWithTicket(pos.getMinBlockX(), 128, pos.getMinBlockZ());
                }));
    }
}<|MERGE_RESOLUTION|>--- conflicted
+++ resolved
@@ -131,13 +131,8 @@
                     selected.forEach(selectedPlayer ->
                             selectedPlayer.sendSystemMessage(
                                     Component.literal("Wave from ")
-<<<<<<< HEAD
-                                            .withStyle(style -> style.withColor(ctx.get(textColor)))
+                                            .withStyle(style -> style.withColor(ctx.get(textColorKey)))
                                             .append(ctx.sender().getDisplayName())
-=======
-                                            .withStyle(style -> style.withColor(ctx.get(textColorKey)))
-                                            .append(ctx.getSender().getDisplayName())
->>>>>>> 41bac72e
                             ));
                     ctx.sender().sendSuccess(
                             Component.literal(String.format("Waved at %d players (%s)", selected.size(),
