--- conflicted
+++ resolved
@@ -382,7 +382,6 @@
      * @since 1.5.0
      */
     public @NonNull PredicatePermission<C> permissionLevel(final int permissionLevel) {
-<<<<<<< HEAD
         return new PredicatePermission<C>() {
             @Override
             public @NonNull PermissionResult testPermission(final @NonNull C sender) {
@@ -395,14 +394,9 @@
 
             @Override
             public boolean hasPermission(final @NonNull C sender) {
-                return FabricCommandManager.this.backwardsCommandSourceMapper().apply(sender).hasPermission(permissionLevel);
+                return FabricCommandManager.this.senderMapper().reverse(sender).hasPermission(permissionLevel);
             }
         };
-=======
-        return sender -> this.senderMapper()
-                .reverse(sender)
-                .hasPermission(permissionLevel);
->>>>>>> 6c7fe28f
     }
 
     protected final void registerDefaultExceptionHandlers(
