//
// MIT License
//
// Copyright (c) 2022 Alexander Söderberg & Contributors
//
// Permission is hereby granted, free of charge, to any person obtaining a copy
// of this software and associated documentation files (the "Software"), to deal
// in the Software without restriction, including without limitation the rights
// to use, copy, modify, merge, publish, distribute, sublicense, and/or sell
// copies of the Software, and to permit persons to whom the Software is
// furnished to do so, subject to the following conditions:
//
// The above copyright notice and this permission notice shall be included in all
// copies or substantial portions of the Software.
//
// THE SOFTWARE IS PROVIDED "AS IS", WITHOUT WARRANTY OF ANY KIND, EXPRESS OR
// IMPLIED, INCLUDING BUT NOT LIMITED TO THE WARRANTIES OF MERCHANTABILITY,
// FITNESS FOR A PARTICULAR PURPOSE AND NONINFRINGEMENT. IN NO EVENT SHALL THE
// AUTHORS OR COPYRIGHT HOLDERS BE LIABLE FOR ANY CLAIM, DAMAGES OR OTHER
// LIABILITY, WHETHER IN AN ACTION OF CONTRACT, TORT OR OTHERWISE, ARISING FROM,
// OUT OF OR IN CONNECTION WITH THE SOFTWARE OR THE USE OR OTHER DEALINGS IN THE
// SOFTWARE.
//
package cloud.commandframework.brigadier;

import cloud.commandframework.Command;
import cloud.commandframework.CommandComponent;
import cloud.commandframework.CommandManager;
import cloud.commandframework.arguments.aggregate.AggregateCommandParser;
import cloud.commandframework.arguments.flags.CommandFlagParser;
import cloud.commandframework.arguments.parser.ArgumentParser;
import cloud.commandframework.arguments.parser.MappedArgumentParser;
import cloud.commandframework.arguments.standard.BooleanParser;
import cloud.commandframework.arguments.standard.ByteParser;
import cloud.commandframework.arguments.standard.DoubleParser;
import cloud.commandframework.arguments.standard.FloatParser;
import cloud.commandframework.arguments.standard.IntegerParser;
import cloud.commandframework.arguments.standard.LongParser;
import cloud.commandframework.arguments.standard.ShortParser;
import cloud.commandframework.arguments.standard.StringArrayParser;
import cloud.commandframework.arguments.standard.StringParser;
import cloud.commandframework.arguments.suggestion.Suggestion;
import cloud.commandframework.brigadier.argument.WrappedBrigadierParser;
import cloud.commandframework.context.CommandContext;
import cloud.commandframework.permission.CommandPermission;
import cloud.commandframework.permission.Permission;
import cloud.commandframework.types.tuples.Pair;
import com.mojang.brigadier.LiteralMessage;
import com.mojang.brigadier.arguments.ArgumentType;
import com.mojang.brigadier.arguments.BoolArgumentType;
import com.mojang.brigadier.arguments.DoubleArgumentType;
import com.mojang.brigadier.arguments.FloatArgumentType;
import com.mojang.brigadier.arguments.IntegerArgumentType;
import com.mojang.brigadier.arguments.LongArgumentType;
import com.mojang.brigadier.arguments.StringArgumentType;
import com.mojang.brigadier.builder.ArgumentBuilder;
import com.mojang.brigadier.builder.LiteralArgumentBuilder;
import com.mojang.brigadier.builder.RequiredArgumentBuilder;
import com.mojang.brigadier.context.ParsedCommandNode;
import com.mojang.brigadier.context.StringRange;
import com.mojang.brigadier.suggestion.SuggestionProvider;
import com.mojang.brigadier.suggestion.Suggestions;
import com.mojang.brigadier.suggestion.SuggestionsBuilder;
import com.mojang.brigadier.tree.CommandNode;
import com.mojang.brigadier.tree.LiteralCommandNode;
import io.leangen.geantyref.GenericTypeReflector;
import io.leangen.geantyref.TypeToken;
import java.lang.reflect.Method;
import java.util.ArrayList;
import java.util.HashMap;
import java.util.List;
import java.util.Map;
import java.util.Objects;
import java.util.Set;
import java.util.concurrent.CompletableFuture;
import java.util.function.BiPredicate;
import java.util.function.Consumer;
import java.util.function.Function;
import java.util.function.Supplier;
import java.util.stream.Collectors;
import org.checkerframework.checker.nullness.qual.NonNull;
import org.checkerframework.checker.nullness.qual.Nullable;

/**
 * Manager used to map cloud {@link Command}
 * <p>
 * The structure of this class is largely inspired by
 * <a href="https://github.com/aikar/commands/blob/master/brigadier/src/main/java/co.aikar.commands/ACFBrigadierManager.java">
 * ACFBrigadiermanager</a> in the ACF project, which was originally written by MiniDigger and licensed under the MIT license.
 *
 * @param <C> Command sender type
 * @param <S> Brigadier sender type
 */
@SuppressWarnings({"unchecked", "rawtypes"})
public final class CloudBrigadierManager<C, S> {

    private static final SuggestionProvider<?> DELEGATE_TO_CLOUD = (c, b) -> b.buildFuture();

    private final Map<Class<?>, BrigadierMapping<C, ?, S>> mappers;
    private final Map<@NonNull Class<?>, @NonNull Supplier<@Nullable ArgumentType<?>>> defaultArgumentTypeSuppliers;
    private final Supplier<CommandContext<C>> dummyContextProvider;
    private final CommandManager<C> commandManager;
    private Function<S, C> brigadierCommandSenderMapper;
    private Function<C, S> backwardsBrigadierCommandSenderMapper;

    /**
     * A sentinel value for declaring that suggestions should be delegated to cloud.
     *
     * @param <T> the sender type
     * @return a singleton sentinel suggestion provider
     */
    static <T> SuggestionProvider<T> delegateSuggestions() {
        return (SuggestionProvider<T>) DELEGATE_TO_CLOUD;
    }

    /**
     * Create a new cloud brigadier manager
     *
     * @param commandManager       Command manager
     * @param dummyContextProvider Provider of dummy context for completions
     */
    public CloudBrigadierManager(
            final @NonNull CommandManager<C> commandManager,
            final @NonNull Supplier<@NonNull CommandContext<C>> dummyContextProvider
    ) {
        this.mappers = new HashMap<>();
        this.defaultArgumentTypeSuppliers = new HashMap<>();
        this.commandManager = commandManager;
        this.dummyContextProvider = dummyContextProvider;
        this.registerInternalMappings();
        commandManager.registerCommandPreProcessor(ctx -> {
            if (this.backwardsBrigadierCommandSenderMapper != null) {
                ctx.getCommandContext().store(
                        WrappedBrigadierParser.COMMAND_CONTEXT_BRIGADIER_NATIVE_SENDER,
                        this.backwardsBrigadierCommandSenderMapper.apply(ctx.getCommandContext().getSender())
                );
            }
        });
    }

    private void registerInternalMappings() {
        /* Map byte, short and int to IntegerArgumentType */
        this.registerMapping(new TypeToken<ByteParser<C>>() {
        }, builder -> builder.to(argument -> {
            return IntegerArgumentType.integer(argument.getMin(), argument.getMax());
        }));
        this.registerMapping(new TypeToken<ShortParser<C>>() {
        }, builder -> builder.to(argument -> {
            return IntegerArgumentType.integer(argument.getMin(), argument.getMax());
        }));
        this.registerMapping(new TypeToken<IntegerParser<C>>() {
        }, builder -> builder.to(argument -> {
            if (!argument.hasMin() && !argument.hasMax()) {
                return IntegerArgumentType.integer();
            }
            if (argument.hasMin() && !argument.hasMax()) {
                return IntegerArgumentType.integer(argument.getMin());
            } else if (!argument.hasMin()) {
                // Brig uses Integer.MIN_VALUE and Integer.MAX_VALUE for default min/max
                return IntegerArgumentType.integer(Integer.MIN_VALUE, argument.getMax());
            }
            return IntegerArgumentType.integer(argument.getMin(), argument.getMax());
        }));
        /* Map float to FloatArgumentType */
        this.registerMapping(new TypeToken<FloatParser<C>>() {
        }, builder -> builder.to(argument -> {
            if (!argument.hasMin() && !argument.hasMax()) {
                return FloatArgumentType.floatArg();
            }
            if (argument.hasMin() && !argument.hasMax()) {
                return FloatArgumentType.floatArg(argument.getMin());
            } else if (!argument.hasMin()) {
                // Brig uses -Float.MAX_VALUE and Float.MAX_VALUE for default min/max
                return FloatArgumentType.floatArg(-Float.MAX_VALUE, argument.getMax());
            }
            return FloatArgumentType.floatArg(argument.getMin(), argument.getMax());
        }));
        /* Map double to DoubleArgumentType */
        this.registerMapping(new TypeToken<DoubleParser<C>>() {
        }, builder -> builder.to(argument -> {
            if (!argument.hasMin() && !argument.hasMax()) {
                return DoubleArgumentType.doubleArg();
            }
            if (argument.hasMin() && !argument.hasMax()) {
                return DoubleArgumentType.doubleArg(argument.getMin());
            } else if (!argument.hasMin()) {
                // Brig uses -Double.MAX_VALUE and Double.MAX_VALUE for default min/max
                return DoubleArgumentType.doubleArg(-Double.MAX_VALUE, argument.getMax());
            }
            return DoubleArgumentType.doubleArg(argument.getMin(), argument.getMax());
        }));
        /* Map long parser to LongArgumentType */
        this.registerMapping(new TypeToken<LongParser<C>>() {
        }, builder -> builder.to(longParser -> {
            if (!longParser.hasMin() && !longParser.hasMax()) {
                return LongArgumentType.longArg();
            }
            if (longParser.hasMin() && !longParser.hasMax()) {
                return LongArgumentType.longArg(longParser.getMin());
            } else if (!longParser.hasMin()) {
                // Brig uses Long.MIN_VALUE and Long.MAX_VALUE for default min/max
                return LongArgumentType.longArg(Long.MIN_VALUE, longParser.getMax());
            }
            return LongArgumentType.longArg(longParser.getMin(), longParser.getMax());
        }));
        /* Map boolean to BoolArgumentType */
        this.registerMapping(new TypeToken<BooleanParser<C>>() {
        }, builder -> builder.toConstant(BoolArgumentType.bool()));
        /* Map String properly to StringArgumentType */
        this.registerMapping(new TypeToken<StringParser<C>>() {
        }, builder -> builder.cloudSuggestions().to(argument -> {
            switch (argument.getStringMode()) {
                case QUOTED:
                    return StringArgumentType.string();
                case GREEDY:
                case GREEDY_FLAG_YIELDING:
                    return StringArgumentType.greedyString();
                default:
                    return StringArgumentType.word();
            }
        }));
        /* Map flags to a greedy string */
        this.registerMapping(new TypeToken<CommandFlagParser<C>>() {
        }, builder -> builder.cloudSuggestions().toConstant(StringArgumentType.greedyString()));
        /* Map String[] to a greedy string */
        this.registerMapping(new TypeToken<StringArrayParser<C>>() {
        }, builder -> builder.cloudSuggestions().toConstant(StringArgumentType.greedyString()));
        /* Map wrapped parsers to their native types */
        this.registerMapping(new TypeToken<WrappedBrigadierParser<C, ?>>() {
        }, builder -> builder.to(WrappedBrigadierParser::getNativeArgument));
    }

    /**
     * Set the mapper between the Brigadier command sender type and the Cloud command sender type
     *
     * @param mapper Mapper
     * @since 1.2.0
     */
    public void brigadierSenderMapper(
            final @NonNull Function<@NonNull S, @Nullable C> mapper
    ) {
        this.brigadierCommandSenderMapper = mapper;
    }

    /**
     * Get the mapper between Brigadier and Cloud command senders, if one exists
     *
     * @return Mapper
     * @since 1.2.0
     */
    public @Nullable Function<@NonNull S, @Nullable C> brigadierSenderMapper() {
        return this.brigadierCommandSenderMapper;
    }

    /**
     * Set the backwards mapper from Cloud to Brigadier command senders.
     *
     * <p>This is passed to completion requests for mapped argument types.</p>
     *
     * @param mapper the reverse brigadier sender mapper
     * @since 1.5.0
     */
    public void backwardsBrigadierSenderMapper(final @NonNull Function<@NonNull C, @Nullable S> mapper) {
        this.backwardsBrigadierCommandSenderMapper = mapper;
    }

    /**
     * Set whether to use Brigadier's native suggestions for number argument types.
     * <p>
     * If Brigadier's suggestions are not used, cloud's default number suggestion provider will be used.
     *
     * @param nativeNumberSuggestions Whether or not Brigadier suggestions should be used for numbers
     * @since 1.2.0
     */
    public void setNativeNumberSuggestions(final boolean nativeNumberSuggestions) {
        this.setNativeSuggestions(new TypeToken<ByteParser<C>>() {
        }, nativeNumberSuggestions);
        this.setNativeSuggestions(new TypeToken<ShortParser<C>>() {
        }, nativeNumberSuggestions);
        this.setNativeSuggestions(new TypeToken<IntegerParser<C>>() {
        }, nativeNumberSuggestions);
        this.setNativeSuggestions(new TypeToken<FloatParser<C>>() {
        }, nativeNumberSuggestions);
        this.setNativeSuggestions(new TypeToken<DoubleParser<C>>() {
        }, nativeNumberSuggestions);
        this.setNativeSuggestions(new TypeToken<LongParser<C>>() {
        }, nativeNumberSuggestions);
    }

    /**
     * Set whether to use Brigadier's native suggestions for an argument type with an already registered mapper.
     * <p>
     * If Brigadier's suggestions are not used, suggestions will fall back to the cloud suggestion provider.
     *
     * @param argumentType      cloud argument parser type
     * @param nativeSuggestions Whether or not Brigadier suggestions should be used
     * @param <T>               argument type
     * @param <K>               cloud argument parser type
     * @throws IllegalArgumentException when there is no mapper registered for the provided argument type
     * @since 1.2.0
     */
    public <T, K extends ArgumentParser<C, T>> void setNativeSuggestions(
            final @NonNull TypeToken<K> argumentType,
            final boolean nativeSuggestions
    ) throws IllegalArgumentException {
        final BrigadierMapping<C, ?, S> pair = this.mappers.get(
                GenericTypeReflector.erase(argumentType.getType())
        );
        if (pair == null) {
            throw new IllegalArgumentException(
                    "No mapper registered for type: " + GenericTypeReflector
                            .erase(argumentType.getType())
                            .toGenericString()
            );
        }
        this.mappers.put(
                GenericTypeReflector.erase(argumentType.getType()),
                pair.withNativeSuggestions(nativeSuggestions)
        );
    }

    /**
     * Register a cloud-Brigadier mapping.
     *
     * @param parserType The cloud argument parser type
     * @param configurer a callback that will configure the mapping attributes
     * @param <K>        cloud argument parser type
     * @since 1.5.0
     */
    public <K extends ArgumentParser<C, ?>> void registerMapping(
            final @NonNull TypeToken<K> parserType,
            final Consumer<BrigadierMappingBuilder<K, S>> configurer
    ) {
        final BrigadierMapping.BuilderImpl<C, K, S> builder = new BrigadierMapping.BuilderImpl<>();
        configurer.accept(builder);
        this.mappers.put(GenericTypeReflector.erase(parserType.getType()), builder.build());
    }

    /**
     * Register a default mapping to between a class and a Brigadier argument type
     *
     * @param clazz    Type to map
     * @param supplier Supplier that supplies the argument type
     */
    public void registerDefaultArgumentTypeSupplier(
            final @NonNull Class<?> clazz,
            final @NonNull Supplier<@Nullable ArgumentType<?>> supplier
    ) {
        this.defaultArgumentTypeSuppliers.put(clazz, supplier);
    }

    @SuppressWarnings("all")
    private <K extends ArgumentParser<C, ?>> @Nullable Pair<@NonNull ArgumentType<?>, @Nullable SuggestionProvider<S>> getArgument(
            final @NonNull TypeToken<?> valueType,
            final @NonNull K argumentParser
    ) {
        /* Unwrap mapped arguments */
        ArgumentParser<C, ?> commandArgument = (ArgumentParser<C, ?>) argumentParser;
        while (commandArgument instanceof MappedArgumentParser<?, ?, ?>) {
            commandArgument = ((MappedArgumentParser<C, ?, ?>) commandArgument).getBaseParser();
        }

        final BrigadierMapping<C, K, S> mapping = (BrigadierMapping<C, K, S>) this.mappers
                .get(commandArgument.getClass());
        if (mapping == null || mapping.getMapper() == null) {
            return this.createDefaultMapper(valueType);
        }
        return Pair.of(
                (ArgumentType<?>) ((Function) mapping.getMapper()).apply(commandArgument),
                mapping.makeSuggestionProvider(argumentParser)
        );
    }

    private @NonNull Pair<@NonNull ArgumentType<?>, @Nullable SuggestionProvider<S>> createDefaultMapper(
            final @NonNull TypeToken<?> clazz
    ) {
        final Supplier<ArgumentType<?>> argumentTypeSupplier = this.defaultArgumentTypeSuppliers
                .get(GenericTypeReflector.erase(clazz.getType()));
        final @Nullable ArgumentType<?> defaultType;
        if (argumentTypeSupplier != null) {
            defaultType = argumentTypeSupplier.get();
        } else {
            defaultType = null;
        }
        if (defaultType != null) {
            return Pair.of(argumentTypeSupplier.get(), null);
        }
        return Pair.of(StringArgumentType.word(), delegateSuggestions());
    }

    /**
     * Create a new literal command node
     *
     * @param label             Command label
     * @param cloudCommand      Cloud command instance
     * @param permissionChecker Permission checker
     * @param forceRegister     Whether or not to force register an executor at every node
     * @param executor          Command executor
     * @return Literal command node
     */
    public @NonNull LiteralCommandNode<S> createLiteralCommandNode(
            final @NonNull String label,
            final @NonNull Command<C> cloudCommand,
            final @NonNull BiPredicate<@NonNull S,
                    @NonNull CommandPermission> permissionChecker,
            final boolean forceRegister,
            final com.mojang.brigadier.@NonNull Command<S> executor
    ) {
        final cloud.commandframework.internal.CommandNode<C> node = this.commandManager
                .commandTree().getNamedNode(cloudCommand.rootComponent().name());
        final SuggestionProvider<S> provider = (context, builder) -> this.buildSuggestions(
                context,
                null, /* parent node, null for the literal command node root */
                node.component(),
                builder
        );

        final LiteralArgumentBuilder<S> literalArgumentBuilder = LiteralArgumentBuilder
                .<S>literal(label)
                .requires(sender -> permissionChecker.test(sender, (CommandPermission) node.nodeMeta()
                        .getOrDefault(
                                "permission",
                                Permission.empty()
                        )));
        if (forceRegister || (node.component() != null && node.component().owningCommand() != null)) {
            literalArgumentBuilder.executes(executor);
        }
        literalArgumentBuilder.executes(executor);
        final LiteralCommandNode<S> constructedRoot = literalArgumentBuilder.build();
        for (final cloud.commandframework.internal.CommandNode<C> child : node.children()) {
            constructedRoot.addChild(this.constructCommandNode(forceRegister, child,
                    permissionChecker, executor, provider
            ).build());
        }
        return constructedRoot;
    }

    /**
     * Create a literal command from Brigadier command info, and a cloud command instance
     *
     * @param cloudCommand       Cloud root command
     * @param root               Brigadier root command
     * @param suggestionProvider Brigadier suggestion provider
     * @param executor           Brigadier command executor
     * @param permissionChecker  Permission checker
     * @return Constructed literal command node
     */
    public @NonNull LiteralCommandNode<S> createLiteralCommandNode(
            final cloud.commandframework.internal.@NonNull CommandNode<C> cloudCommand,
            final @NonNull LiteralCommandNode<S> root,
            final @NonNull SuggestionProvider<S> suggestionProvider,
            final com.mojang.brigadier.@NonNull Command<S> executor,
            final @NonNull BiPredicate<@NonNull S, @NonNull CommandPermission> permissionChecker
    ) {
        final LiteralArgumentBuilder<S> literalArgumentBuilder = LiteralArgumentBuilder.<S>literal(root.getLiteral())
                .requires(sender -> permissionChecker.test(
                        sender,
                        (CommandPermission) cloudCommand.nodeMeta()
                                .getOrDefault(
                                        "permission",
                                        Permission.empty()
                                )
                ));
        if (cloudCommand.component() != null && cloudCommand.component().owningCommand() != null) {
            literalArgumentBuilder.executes(executor);
        }
        final LiteralCommandNode<S> constructedRoot = literalArgumentBuilder.build();
        for (final cloud.commandframework.internal.CommandNode<C> child : cloudCommand.children()) {
            constructedRoot.addChild(this.constructCommandNode(true, child, permissionChecker,
                    executor, suggestionProvider
            ).build());
        }
        return constructedRoot;
    }

    private @NonNull ArgumentBuilder<S, ?> constructCommandNode(
            final boolean forceExecutor,
            final cloud.commandframework.internal.@NonNull CommandNode<C> root,
            final @NonNull BiPredicate<@NonNull S, @NonNull CommandPermission> permissionChecker,
            final com.mojang.brigadier.@NonNull Command<S> executor,
            final SuggestionProvider<S> suggestionProvider
    ) {
        if (root.component().parser() instanceof AggregateCommandParser) {
            final AggregateCommandParser<C, ?> aggregateParser = (AggregateCommandParser<C, ?>) root.component().parser();
            final List<? extends CommandComponent<?>> components = aggregateParser.components();

            /* Build nodes backwards */
            final ArgumentBuilder<S, ?>[] argumentBuilders = new ArgumentBuilder[components.size()];

            for (int i = components.size() - 1; i >= 0; i--) {
                final CommandComponent<C> component = (CommandComponent<C>) components.get(i);

                final ArgumentParser<C, ?> parser = component.parser();
                final Pair<ArgumentType<?>, SuggestionProvider<S>> pair = this.getArgument(component.valueType(), parser);
                final SuggestionProvider<S> provider = pair.getSecond() == delegateSuggestions()
                        ? suggestionProvider
                        : pair.getSecond();

                final ArgumentBuilder<S, ?> fragmentBuilder = RequiredArgumentBuilder
                        .<S, Object>argument(component.name(), (ArgumentType<Object>) pair.getFirst())
                        .suggests(provider)
                        .requires(sender -> permissionChecker.test(
                                sender,
                                (CommandPermission) root.nodeMeta()
                                        .getOrDefault(
                                                "permission",
                                                Permission.empty()
                                        )
                        ));
                argumentBuilders[i] = fragmentBuilder;

                if (forceExecutor || ((i == components.size() - 1) && (root.isLeaf() || !root.component().required()))) {
                    fragmentBuilder.executes(executor);
                }

                /* Link all previous builder to this one */
                if ((i + 1) < components.size()) {
                    fragmentBuilder.then(argumentBuilders[i + 1]);
                }
            }

            for (final cloud.commandframework.internal.CommandNode<C> node : root.children()) {
                argumentBuilders[components.size() - 1]
                        .then(this.constructCommandNode(forceExecutor, node, permissionChecker, executor, suggestionProvider));
            }

            return argumentBuilders[0];
        }
        final ArgumentBuilder<S, ?> argumentBuilder;
        if (root.component().type() == CommandComponent.ComponentType.LITERAL) {
            argumentBuilder = LiteralArgumentBuilder.<S>literal(root.component().name())
                    .requires(sender -> permissionChecker.test(sender, (CommandPermission) root.nodeMeta()
                            .getOrDefault(
                                    "permission",
                                    Permission.empty()
                            )))
                    .executes(executor);
        } else {
            // Register argument
            final Pair<ArgumentType<?>, SuggestionProvider<S>> pair = this.getArgument(
                    root.component().valueType(),
                    root.component().parser()
            );
            final SuggestionProvider<S> provider = pair.getSecond() == delegateSuggestions()
                    ? (context, builder) -> this.buildSuggestions(
                    context,
                    root.parent(),
                    root.component(),
                    builder
            ) : pair.getSecond();
            argumentBuilder = RequiredArgumentBuilder
                    .<S, Object>argument(root.component().name(), (ArgumentType<Object>) pair.getFirst())
                    .suggests(provider)
                    .requires(sender -> permissionChecker.test(
                            sender,
                            (CommandPermission) root.nodeMeta()
                                    .getOrDefault(
                                            "permission",
                                            Permission.empty()
                                    )
                    ));
        }
        if (forceExecutor || root.isLeaf() || root.component().optional()) {
            argumentBuilder.executes(executor);
        }
        if (root.children().stream().noneMatch(node -> node.component().required())) {
            argumentBuilder.executes(executor);
        }
        for (final cloud.commandframework.internal.CommandNode<C> node : root.children()) {
            argumentBuilder.then(this.constructCommandNode(forceExecutor, node, permissionChecker, executor, suggestionProvider));
        }
        return argumentBuilder;
    }

    private @NonNull CompletableFuture<Suggestions> buildSuggestions(
            final com.mojang.brigadier.context.@Nullable CommandContext<S> senderContext,
            final cloud.commandframework.internal.@Nullable CommandNode<C> parentNode,
            final @NonNull CommandComponent<C> component,
            final @NonNull SuggestionsBuilder builder
    ) {
        final CommandContext<C> commandContext;
        String command = builder.getInput();
        if (this.brigadierCommandSenderMapper == null || senderContext == null) {
            commandContext = this.dummyContextProvider.get();
            if (command.startsWith("/") /* Minecraft specific */) {
                command = command.substring(1);
            }
        } else {
            final C cloudSender = this.brigadierCommandSenderMapper.apply(senderContext.getSource());
            commandContext = new CommandContext<>(
                    true,
                    cloudSender,
                    this.commandManager
            );
            command = command.substring(getNodes(senderContext.getLastChild()).get(0).getSecond().getStart());
        }

        /* Remove namespace */
        final String leading = command.split(" ")[0];
        if (leading.contains(":")) {
            command = command.substring(leading.split(":")[0].length() + 1);
        }

<<<<<<< HEAD
        final List<? extends Suggestion> suggestionsUnfiltered = this.commandManager.suggestionFactory().suggestImmediately(
                commandContext.getSender(),
                command
        );

        /* Filter suggestions that are literal arguments to avoid duplicates, except for root arguments */
        final List<Suggestion> suggestions = new ArrayList<>(suggestionsUnfiltered);
        if (parentNode != null) {
            final Set<String> siblingLiterals = parentNode.children().stream()
                    .map(cloud.commandframework.internal.CommandNode::component)
                    .filter(Objects::nonNull)
                    .flatMap(commandComponent -> commandComponent.aliases().stream())
                    .collect(Collectors.toSet());

            suggestions.removeIf(suggestion -> siblingLiterals.contains(suggestion.suggestion()));
        }
=======
        return this.commandManager.suggestFuture(commandContext.getSender(), command).thenCompose(suggestionsUnfiltered -> {
            /* Filter suggestions that are literal arguments to avoid duplicates, except for root arguments */
            final List<Suggestion> suggestions = new ArrayList<>(suggestionsUnfiltered);
            if (parentNode != null) {
                final Set<String> siblingLiterals = parentNode.children().stream()
                        .map(cloud.commandframework.internal.CommandNode::component)
                        .filter(Objects::nonNull)
                        .flatMap(commandComponent -> commandComponent.aliases().stream())
                        .collect(Collectors.toSet());

                suggestions.removeIf(suggestion -> siblingLiterals.contains(suggestion.suggestion()));
            }
>>>>>>> aa297bfc

            SuggestionsBuilder suggestionsBuilder = builder;

            final int lastIndexOfSpaceInRemainingString = builder.getRemaining().lastIndexOf(' ');
            if (lastIndexOfSpaceInRemainingString != -1) {
                suggestionsBuilder = builder.createOffset(builder.getStart() + lastIndexOfSpaceInRemainingString + 1);
            }

            for (final Suggestion suggestion : suggestions) {
                String tooltip = component.name();
                if (component.type() != CommandComponent.ComponentType.LITERAL) {
                    if (component.required()) {
                        tooltip = '<' + tooltip + '>';
                    } else {
                        tooltip = '[' + tooltip + ']';
                    }
                }
                suggestionsBuilder = suggestionsBuilder.suggest(suggestion.suggestion(), new LiteralMessage(tooltip));
            }

            return suggestionsBuilder.buildFuture();
        });
    }

    /**
     * Return type changed at some point, but information is essentially the same. This code works for both versions of the
     * method.
     *
     * @param commandContext command context
     * @param <S>            source type
     * @return parsed nodes
     */
    private static <S> List<Pair<CommandNode<S>, StringRange>> getNodes(
            final com.mojang.brigadier.context.CommandContext<S> commandContext
    ) {
        try {
            final Method getNodesMethod = commandContext.getClass().getDeclaredMethod("getNodes");
            final Object nodes = getNodesMethod.invoke(commandContext);
            if (nodes instanceof List) {
                return ParsedCommandNodeHandler.toPairList((List) nodes);
            } else if (nodes instanceof Map) {
                return ((Map<CommandNode<S>, StringRange>) nodes).entrySet().stream()
                        .map(entry -> Pair.of(entry.getKey(), entry.getValue()))
                        .collect(Collectors.toList());
            } else {
                throw new IllegalStateException();
            }
        } catch (final ReflectiveOperationException ex) {
            throw new RuntimeException(ex);
        }
    }

    // Inner class to prevent attempting to load ParsedCommandNode when it doesn't exist
    private static final class ParsedCommandNodeHandler {
        private ParsedCommandNodeHandler() {
        }

        private static <S> List<Pair<CommandNode<S>, StringRange>> toPairList(final List<?> nodes) {
            return ((List<ParsedCommandNode<S>>) nodes).stream()
                    .map(n -> Pair.of(n.getNode(), n.getRange()))
                    .collect(Collectors.toList());
        }

    }
}<|MERGE_RESOLUTION|>--- conflicted
+++ resolved
@@ -601,25 +601,7 @@
             command = command.substring(leading.split(":")[0].length() + 1);
         }
 
-<<<<<<< HEAD
-        final List<? extends Suggestion> suggestionsUnfiltered = this.commandManager.suggestionFactory().suggestImmediately(
-                commandContext.getSender(),
-                command
-        );
-
-        /* Filter suggestions that are literal arguments to avoid duplicates, except for root arguments */
-        final List<Suggestion> suggestions = new ArrayList<>(suggestionsUnfiltered);
-        if (parentNode != null) {
-            final Set<String> siblingLiterals = parentNode.children().stream()
-                    .map(cloud.commandframework.internal.CommandNode::component)
-                    .filter(Objects::nonNull)
-                    .flatMap(commandComponent -> commandComponent.aliases().stream())
-                    .collect(Collectors.toSet());
-
-            suggestions.removeIf(suggestion -> siblingLiterals.contains(suggestion.suggestion()));
-        }
-=======
-        return this.commandManager.suggestFuture(commandContext.getSender(), command).thenCompose(suggestionsUnfiltered -> {
+        return this.commandManager.suggestionFactory().suggest(commandContext.getSender(), command).thenCompose(suggestionsUnfiltered -> {
             /* Filter suggestions that are literal arguments to avoid duplicates, except for root arguments */
             final List<Suggestion> suggestions = new ArrayList<>(suggestionsUnfiltered);
             if (parentNode != null) {
@@ -631,7 +613,6 @@
 
                 suggestions.removeIf(suggestion -> siblingLiterals.contains(suggestion.suggestion()));
             }
->>>>>>> aa297bfc
 
             SuggestionsBuilder suggestionsBuilder = builder;
 
