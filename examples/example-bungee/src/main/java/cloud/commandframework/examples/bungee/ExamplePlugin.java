//
// MIT License
//
// Copyright (c) 2022 Alexander Söderberg & Contributors
//
// Permission is hereby granted, free of charge, to any person obtaining a copy
// of this software and associated documentation files (the "Software"), to deal
// in the Software without restriction, including without limitation the rights
// to use, copy, modify, merge, publish, distribute, sublicense, and/or sell
// copies of the Software, and to permit persons to whom the Software is
// furnished to do so, subject to the following conditions:
//
// The above copyright notice and this permission notice shall be included in all
// copies or substantial portions of the Software.
//
// THE SOFTWARE IS PROVIDED "AS IS", WITHOUT WARRANTY OF ANY KIND, EXPRESS OR
// IMPLIED, INCLUDING BUT NOT LIMITED TO THE WARRANTIES OF MERCHANTABILITY,
// FITNESS FOR A PARTICULAR PURPOSE AND NONINFRINGEMENT. IN NO EVENT SHALL THE
// AUTHORS OR COPYRIGHT HOLDERS BE LIABLE FOR ANY CLAIM, DAMAGES OR OTHER
// LIABILITY, WHETHER IN AN ACTION OF CONTRACT, TORT OR OTHERWISE, ARISING FROM,
// OUT OF OR IN CONNECTION WITH THE SOFTWARE OR THE USE OR OTHER DEALINGS IN THE
// SOFTWARE.
//
package cloud.commandframework.examples.bungee;

import cloud.commandframework.Command;
import cloud.commandframework.CommandTree;
<<<<<<< HEAD
=======
import cloud.commandframework.Description;
import cloud.commandframework.arguments.CommandArgument;
>>>>>>> aa297bfc
import cloud.commandframework.bungee.BungeeCommandManager;
import cloud.commandframework.bungee.arguments.PlayerParser;
import cloud.commandframework.bungee.arguments.ServerParser;
import cloud.commandframework.execution.AsynchronousCommandExecutionCoordinator;
import cloud.commandframework.execution.CommandExecutionCoordinator;
import cloud.commandframework.extra.confirmation.CommandConfirmationManager;
import cloud.commandframework.minecraft.extras.MinecraftExceptionHandler;
import cloud.commandframework.minecraft.extras.RichDescription;
import java.util.concurrent.TimeUnit;
import java.util.function.Function;
import net.kyori.adventure.platform.bungeecord.BungeeAudiences;
import net.kyori.adventure.text.format.NamedTextColor;
import net.md_5.bungee.api.CommandSender;
import net.md_5.bungee.api.config.ServerInfo;
import net.md_5.bungee.api.connection.ProxiedPlayer;
import net.md_5.bungee.api.plugin.Plugin;

import static cloud.commandframework.CommandDescription.commandDescription;
import static net.kyori.adventure.text.Component.text;

public final class ExamplePlugin extends Plugin {

    private BungeeCommandManager<CommandSender> manager;
    private BungeeAudiences bungeeAudiences;
    private CommandConfirmationManager<CommandSender> confirmationManager;


    @Override
    public void onEnable() {
        final Function<CommandTree<CommandSender>, CommandExecutionCoordinator<CommandSender>> executionCoordinatorFunction =
                AsynchronousCommandExecutionCoordinator.<CommandSender>builder().build();

        final Function<CommandSender, CommandSender> mapperFunction = Function.identity();

        try {
            this.manager = new BungeeCommandManager<>(
                    this,
                    executionCoordinatorFunction,
                    mapperFunction,
                    mapperFunction
            );
        } catch (final Exception e) {
            this.getLogger().severe("Failed to initialize the command manager");
            return;
        }

        this.bungeeAudiences = BungeeAudiences.create(this);

        this.confirmationManager = new CommandConfirmationManager<>(
                30L,
                TimeUnit.SECONDS,
                context -> this.bungeeAudiences.sender(context.getCommandContext().getSender()).sendMessage(
                        text(
                                "Confirmation required. Confirm using /example confirm.", NamedTextColor.RED)),
                sender -> this.bungeeAudiences.sender(sender).sendMessage(
                        text("You do not have any pending commands.", NamedTextColor.RED))
        );

        this.confirmationManager.registerConfirmationProcessor(this.manager);

        new MinecraftExceptionHandler<CommandSender>()
                .withInvalidSyntaxHandler()
                .withInvalidSenderHandler()
                .withNoPermissionHandler()
                .withArgumentParsingHandler()
                .withDecorator(component -> text()
                        .append(text("[", NamedTextColor.DARK_GRAY))
                        .append(text("Example", NamedTextColor.GOLD))
                        .append(text("] ", NamedTextColor.DARK_GRAY))
                        .append(component).build()
                ).apply(this.manager, this.bungeeAudiences::sender);
        this.constructCommands();
    }

    private void constructCommands() {

        // Base command builder
        //
        final Command.Builder<CommandSender> builder = this.manager.commandBuilder("example");
        //
        // Add a confirmation command
        //
        this.manager.command(builder.literal("confirm")
                .commandDescription(commandDescription("Confirm a pending command"))
                .handler(this.confirmationManager.createConfirmationExecutionHandler()));

        //
        // Create a player command
        //
        this.manager.command(
                this.manager.commandBuilder("player")
                        .senderType(ProxiedPlayer.class)
                        .required(
                                "player",
                                PlayerParser.playerParser(),
                                RichDescription.of(text("Player ").append(text("name", NamedTextColor.GOLD)))
                        )
                        .handler(context -> {
                            final ProxiedPlayer player = context.get("player");
                            this.bungeeAudiences.sender(context.getSender()).sendMessage(
                                    text("Selected ", NamedTextColor.GOLD)
                                            .append(text(player.getDisplayName(), NamedTextColor.AQUA))
                            );
                        })
        );

        //
        // Create a server command
        //
        this.manager.command(
                this.manager.commandBuilder("server")
                        .senderType(ProxiedPlayer.class)
<<<<<<< HEAD
                        .required("server", ServerParser.serverParser(), ArgumentDescription.of("Server name"))
=======
                        .required(serverArgument, Description.of("Server name"))
>>>>>>> aa297bfc
                        .handler(context -> {
                            final ServerInfo server = context.get("server");
                            this.bungeeAudiences.sender(context.getSender()).sendMessage(
                                    text("Selected ", NamedTextColor.GOLD)
                                            .append(text(server.getName(), NamedTextColor.AQUA))
                            );
                        })
        );
    }
}<|MERGE_RESOLUTION|>--- conflicted
+++ resolved
@@ -25,11 +25,7 @@
 
 import cloud.commandframework.Command;
 import cloud.commandframework.CommandTree;
-<<<<<<< HEAD
-=======
 import cloud.commandframework.Description;
-import cloud.commandframework.arguments.CommandArgument;
->>>>>>> aa297bfc
 import cloud.commandframework.bungee.BungeeCommandManager;
 import cloud.commandframework.bungee.arguments.PlayerParser;
 import cloud.commandframework.bungee.arguments.ServerParser;
@@ -142,11 +138,7 @@
         this.manager.command(
                 this.manager.commandBuilder("server")
                         .senderType(ProxiedPlayer.class)
-<<<<<<< HEAD
-                        .required("server", ServerParser.serverParser(), ArgumentDescription.of("Server name"))
-=======
-                        .required(serverArgument, Description.of("Server name"))
->>>>>>> aa297bfc
+                        .required("server", ServerParser.serverParser(), Description.of("Server name"))
                         .handler(context -> {
                             final ServerInfo server = context.get("server");
                             this.bungeeAudiences.sender(context.getSender()).sendMessage(
