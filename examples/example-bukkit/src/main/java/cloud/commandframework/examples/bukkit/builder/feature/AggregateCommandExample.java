--- conflicted
+++ resolved
@@ -116,22 +116,14 @@
         );
     }
 
-<<<<<<< HEAD
-    private SuggestionProvider.@NonNull BlockingSuggestionProvider<CommandSender> slotSuggestions() {
-=======
     private @NonNull BlockingSuggestionProvider<CommandSender> slotSuggestions() {
->>>>>>> aba42907
         return (context, input) -> IntStream.rangeClosed(1, 9)
                 .mapToObj(Integer::toString)
                 .map(Suggestion::simple)
                 .collect(Collectors.toList());
     }
 
-<<<<<<< HEAD
-    private SuggestionProvider.@NonNull BlockingSuggestionProvider<CommandSender> nameSuggestions() {
-=======
     private @NonNull BlockingSuggestionProvider<CommandSender> nameSuggestions() {
->>>>>>> aba42907
         return (context, input) -> Stream.of(context.<Integer>get("slot"), context.sender().getName())
                 .map(Object::toString)
                 .map(Suggestion::simple)
